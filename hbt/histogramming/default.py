# coding: utf-8

"""
Default histogram producers (mostly for event weight generation).
"""

from columnflow.histogramming import HistProducer
from columnflow.histogramming.default import cf_default
from columnflow.columnar_util import Route
from columnflow.util import maybe_import, pattern_matcher
from columnflow.production.categories import category_ids

ak = maybe_import("awkward")
np = maybe_import("numpy")


@cf_default.hist_producer(
    uses={category_ids},
    produces={category_ids},
    # both produced columns and dependent shifts are defined in init below
    # options to keep or drop specific weights
    keep_weights=None,
    drop_weights={"normalization_weight_inclusive"},
)
def default(self: HistProducer, events: ak.Array, **kwargs) -> ak.Array:
    weight = ak.Array(np.ones(len(events), dtype=np.float32))
    # build the full event weight
    if self.dataset_inst.is_mc and len(events):
        for column in self.weight_columns:
            weight = weight * Route(column).apply(events)

    return events, weight


@default.init
def default_init(self: HistProducer) -> None:
    # use the config's auxiliary event_weights, drop some of them based on drop_weights, and on this
    # weight producer instance, store weight_columns, used columns, and shifts
    self.weight_columns = set()

    if self.dataset_inst.is_data:
        return

    # helpers to match to kept or dropped weights
    do_keep = pattern_matcher(self.keep_weights) if self.keep_weights else (lambda _, /: True)
    do_drop = pattern_matcher(self.drop_weights) if self.drop_weights else (lambda _, /: False)

    # collect all possible weight columns and affected shifts
    all_weights = self.config_inst.x.event_weights.copy()
    all_weights.update(self.dataset_inst.x("event_weights", {}))
    for weight_name, shift_insts in all_weights.items():
        if not do_keep(weight_name) or do_drop(weight_name):
            continue

        # manually skip pdf and scale weights for samples that do not have lhe info
        is_lhe_weight = any(shift_inst.has_tag("lhe_weight") for shift_inst in shift_insts)
        if is_lhe_weight and self.dataset_inst.has_tag("no_lhe_weights"):
            continue

        self.weight_columns.add(weight_name)
        self.uses.add(weight_name)
        self.shifts |= {shift_inst.name for shift_inst in shift_insts}


<<<<<<< HEAD
no_dy_weight = default.derive("no_dy_weight", cls_dict={
    "drop_weights": {"normalization_weight_inclusive", "dy_weight"},
})

normalization_inclusive_no_dy_weight = default.derive("normalization_inclusive_no_dy_weight", cls_dict={
    "drop_weights": {"normalization_weight", "dy_weight"},
=======
no_weight = default.derive("no_weight", cls_dict={
    "drop_weights": {"*"},
>>>>>>> da2bcd69
})

normalization_inclusive = default.derive("normalization_inclusive", cls_dict={
    "drop_weights": {"normalization_weight"},
})

normalization_only = default.derive("normalization_only", cls_dict={
    "keep_weights": {"normalization_weight"},
})

normalization_inclusive_only = default.derive("normalization_inclusive_only", cls_dict={
    "keep_weights": {"normalization_weight_inclusive"},
    "drop_weights": None,
})

no_trigger_weight = default.derive("no_trigger_weight", cls_dict={
    "drop_weights": {"normalization_weight_inclusive", "trigger_weight"},
})

no_tau_weight = default.derive("no_tau_weight", cls_dict={
    "drop_weights": {"normalization_weight_inclusive", "tau_weight"},
})<|MERGE_RESOLUTION|>--- conflicted
+++ resolved
@@ -62,17 +62,16 @@
         self.shifts |= {shift_inst.name for shift_inst in shift_insts}
 
 
-<<<<<<< HEAD
 no_dy_weight = default.derive("no_dy_weight", cls_dict={
     "drop_weights": {"normalization_weight_inclusive", "dy_weight"},
 })
 
 normalization_inclusive_no_dy_weight = default.derive("normalization_inclusive_no_dy_weight", cls_dict={
     "drop_weights": {"normalization_weight", "dy_weight"},
-=======
+})
+
 no_weight = default.derive("no_weight", cls_dict={
     "drop_weights": {"*"},
->>>>>>> da2bcd69
 })
 
 normalization_inclusive = default.derive("normalization_inclusive", cls_dict={
