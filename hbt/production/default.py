# coding: utf-8

"""
Wrappers for some default sets of producers.
"""

from columnflow.production import Producer, producer
from columnflow.production.normalization import stitched_normalization_weights
from columnflow.production.categories import category_ids
from columnflow.production.cms.electron import electron_weights
from columnflow.production.cms.muon import muon_weights
from columnflow.util import maybe_import

from hbt.production.features import features
from hbt.production.weights import (
    normalized_pu_weight, normalized_pdf_weight, normalized_murmuf_weight,
)
from hbt.production.btag import normalized_btag_weights
from hbt.production.tau import tau_weights, trigger_weights
from hbt.util import IF_DATASET_HAS_LHE_WEIGHTS

<<<<<<< HEAD
from hbt.production.hh_mass import hh_mass


=======
>>>>>>> 50e8c64f
ak = maybe_import("awkward")


@producer(
    uses={
        category_ids, features, stitched_normalization_weights, normalized_pu_weight,
        normalized_btag_weights, tau_weights, electron_weights, muon_weights, trigger_weights,
        IF_DATASET_HAS_LHE_WEIGHTS(normalized_pdf_weight, normalized_murmuf_weight), hh_mass,
    },
    produces={
        category_ids, features, stitched_normalization_weights, normalized_pu_weight,
        normalized_btag_weights, tau_weights, electron_weights, muon_weights, trigger_weights,
        IF_DATASET_HAS_LHE_WEIGHTS(normalized_pdf_weight, normalized_murmuf_weight), hh_mass,
    },
)
def default(self: Producer, events: ak.Array, **kwargs) -> ak.Array:
    # category ids
    events = self[category_ids](events, **kwargs)

    # features
    events = self[features](events, **kwargs)

    # mc-only weights
    if self.dataset_inst.is_mc:
        # normalization weights
        events = self[stitched_normalization_weights](events, **kwargs)

        # normalized pdf weight
        if self.has_dep(normalized_pdf_weight):
            events = self[normalized_pdf_weight](events, **kwargs)

        # normalized renorm./fact. weight
        if self.has_dep(normalized_murmuf_weight):
            events = self[normalized_murmuf_weight](events, **kwargs)

        # normalized pu weights
        events = self[normalized_pu_weight](events, **kwargs)

        # btag weights
        events = self[normalized_btag_weights](events, **kwargs)

        # tau weights
        events = self[tau_weights](events, **kwargs)

        # electron weights
        events = self[electron_weights](events, **kwargs)

        # muon weights
        events = self[muon_weights](events, **kwargs)

        # trigger weights
        events = self[trigger_weights](events, **kwargs)

    # hh producer
    events = self[hh_mass](events, **kwargs)

    return events<|MERGE_RESOLUTION|>--- conflicted
+++ resolved
@@ -19,12 +19,6 @@
 from hbt.production.tau import tau_weights, trigger_weights
 from hbt.util import IF_DATASET_HAS_LHE_WEIGHTS
 
-<<<<<<< HEAD
-from hbt.production.hh_mass import hh_mass
-
-
-=======
->>>>>>> 50e8c64f
 ak = maybe_import("awkward")
 
 
