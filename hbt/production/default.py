--- conflicted
+++ resolved
@@ -175,11 +175,6 @@
 @default.init
 def default_init(self: Producer, **kwargs) -> None:
     if self.produce_weights:
-<<<<<<< HEAD
-        weight_producers = {tau_weights, electron_weights, muon_weights, trigger_weight}
-        # if self.dataset_inst.has_tag("ttbar"):
-        # weight_producers.add(top_pt_weight)
-=======
         weight_producers = {
             tau_weights,
             electron_id_weights,
@@ -191,7 +186,6 @@
 
         if self.dataset_inst.has_tag("ttbar"):
             weight_producers.add(top_pt_weight)
->>>>>>> 6a72490a
         if self.dataset_inst.has_tag("dy"):
             weight_producers.add(dy_weights)
             # weight_producers.add(dy_njet_weights)
