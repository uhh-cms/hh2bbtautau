# coding: utf-8

"""
Calibration methods.
"""

from columnflow.calibration import Calibrator, calibrator
from columnflow.calibration.cms.met import met_phi
from columnflow.calibration.cms.jets import jec, jec_nominal, jer
from columnflow.production.cms.mc_weight import mc_weight
from columnflow.production.cms.seeds import deterministic_seeds
from columnflow.util import maybe_import

from hbt.util import IF_RUN_2
from hbt.calibration.tau import tec, tec_nominal


ak = maybe_import("awkward")
<<<<<<< HEAD
np = maybe_import("numpy")
=======
>>>>>>> ff77eb4c

# derive calibrators to add settings
jec_full = jec.derive("jec_full", cls_dict={"mc_only": True, "nominal_only": True})


@calibrator(
    uses={
        mc_weight, jec_nominal, jec_full, jer, tec_nominal, tec, deterministic_seeds,
        IF_RUN_2(met_phi),
    },
    produces={
        mc_weight, jec_nominal, jec_full, jer, tec_nominal, tec, deterministic_seeds,
        IF_RUN_2(met_phi),
    },
)
def default(self: Calibrator, events: ak.Array, **kwargs) -> ak.Array:
    if self.dataset_inst.is_mc:
        events = self[mc_weight](events, **kwargs)

    events = self[deterministic_seeds](events, **kwargs)
    if self.dataset_inst.is_data or not self.global_shift_inst.is_nominal:
        events = self[jec_nominal](events, **kwargs)
    else:
        events = self[jec_full](events, **kwargs)
        events = self[jer](events, **kwargs)

    if self.config_inst.campaign.x.run == 2:
        events = self[met_phi](events, **kwargs)

    if self.dataset_inst.is_mc:
        if self.global_shift_inst.is_nominal:
            events = self[tec](events, **kwargs)
        else:
            events = self[tec_nominal](events, **kwargs)

    return events<|MERGE_RESOLUTION|>--- conflicted
+++ resolved
@@ -16,10 +16,6 @@
 
 
 ak = maybe_import("awkward")
-<<<<<<< HEAD
-np = maybe_import("numpy")
-=======
->>>>>>> ff77eb4c
 
 # derive calibrators to add settings
 jec_full = jec.derive("jec_full", cls_dict={"mc_only": True, "nominal_only": True})
