# coding: utf-8

"""
Calibration methods.
"""

from __future__ import annotations

<<<<<<< HEAD
import law

from columnflow.calibration import Calibrator, calibrator
from columnflow.calibration.cms.met import met_phi
from columnflow.calibration.cms.jets import jec, jec_nominal, jer
from columnflow.calibration.cms.tau import tec, tec_nominal
from columnflow.calibration.cms.egamma import eer, eec
from columnflow.production.cms.mc_weight import mc_weight
from columnflow.production.cms.supercluster_eta import electron_sceta
=======
from columnflow.calibration import Calibrator, calibrator
from columnflow.calibration.cms.met import met_phi
from columnflow.calibration.cms.jets import jec, jer
from columnflow.calibration.cms.tau import tec
from columnflow.calibration.cms.egamma import eer, eec
from columnflow.production.cms.mc_weight import mc_weight
from columnflow.production.cms.electron import electron_sceta
>>>>>>> 03519a61
from columnflow.production.cms.seeds import (
    deterministic_event_seeds, deterministic_jet_seeds, deterministic_electron_seeds,
)
from columnflow.util import maybe_import

<<<<<<< HEAD
from hbt.util import IF_RUN_2, IF_RUN_3
=======
from hbt.util import IF_RUN_2, IF_RUN_3, IF_DATA, IF_MC
>>>>>>> 03519a61

ak = maybe_import("awkward")


# custom seed producer skipping GenPart fields
<<<<<<< HEAD
custom_deterministic_event_seeds = deterministic_event_seeds.derive(
    "custom_deterministic_event_seeds",
    cls_dict={"object_count_columns": [
        route
        for route in deterministic_event_seeds.object_count_columns
        if not str(route).startswith(("GenPart.", "Photon."))
    ]},
=======
custom_deterministic_event_seeds_mc = deterministic_event_seeds.derive(
    "custom_deterministic_event_seeds_mc",
    cls_dict={
        "object_count_columns": [
            route for route in deterministic_event_seeds.object_count_columns
            if not str(route).startswith(("GenPart.", "Photon."))
        ],
    },
)
custom_deterministic_event_seeds_data = custom_deterministic_event_seeds_mc.derive(
    "custom_deterministic_event_seeds_data",
    cls_dict={
        "event_columns": [
            route for route in custom_deterministic_event_seeds_mc.event_columns
            if not str(route).startswith("Pileup.nPU")
        ],
        "object_count_columns": [
            route for route in custom_deterministic_event_seeds_mc.object_count_columns
            if not str(route).startswith("GenJet.")
        ],
    },
>>>>>>> 03519a61
)


@calibrator(
    uses={
<<<<<<< HEAD
        mc_weight, custom_deterministic_event_seeds, deterministic_jet_seeds, deterministic_electron_seeds,
        electron_sceta,
    },
    produces={
        mc_weight, custom_deterministic_event_seeds, deterministic_jet_seeds, deterministic_electron_seeds,
    },
)
def default(self: Calibrator, events: ak.Array, task: law.Task, **kwargs) -> ak.Array:
=======
        IF_MC(mc_weight), IF_MC(custom_deterministic_event_seeds_mc), IF_DATA(custom_deterministic_event_seeds_data),
        deterministic_jet_seeds, deterministic_electron_seeds, electron_sceta,
    },
    produces={
        IF_MC(mc_weight), IF_MC(custom_deterministic_event_seeds_mc), IF_DATA(custom_deterministic_event_seeds_data),
        deterministic_jet_seeds, deterministic_electron_seeds,
    },
)
def default(self: Calibrator, events: ak.Array, **kwargs) -> ak.Array:
    task = kwargs["task"]

>>>>>>> 03519a61
    if self.dataset_inst.is_mc:
        events = self[mc_weight](events, **kwargs)

    # seed producers
    # !! as this is the first step, the object collections should still be pt-sorted,
    # !! so no manual sorting needed here (but necessary if, e.g., jec is applied before)
    if self.dataset_inst.is_mc:
        events = self[custom_deterministic_event_seeds_mc](events, **kwargs)
    else:
        events = self[custom_deterministic_event_seeds_data](events, **kwargs)
    events = self[deterministic_jet_seeds](events, **kwargs)
    events = self[deterministic_electron_seeds](events, **kwargs)
<<<<<<< HEAD

    events = self[electron_sceta](events, **kwargs)
    if self.dataset_inst.is_data or not task.global_shift_inst.is_nominal:
        events = self[self.jec_nominal_cls](events, **kwargs)
        # egamma scale calibrations should only be applied to data so if the global shift is not
        # nominal, we are in the shifted case and will only execute something if it's data
        if self.dataset_inst.is_data:
            if self.has_dep(self.electron_scale_nominal_cls):
                events = self[self.electron_scale_nominal_cls](events, **kwargs)
        else:
            if self.has_dep(self.electron_res_nominal_cls):
                events = self[self.electron_res_nominal_cls](events, **kwargs)
    else:
        events = self[self.jec_full_cls](events, **kwargs)
        events = self[self.deterministic_jer_cls](events, **kwargs)
        # in this block, we are in the nominal case in MC
        if self.has_dep(self.electron_res_cls):
            events = self[self.electron_res_cls](events, **kwargs)
        if self.has_dep(self.electron_scale_cls):
            events = self[self.electron_scale_cls](events, **kwargs)

    if self.has_dep(self.met_phi_cls):
        events = self[self.met_phi_cls](events, **kwargs)

    if self.dataset_inst.is_mc:
        if task.global_shift_inst.is_nominal:
            events = self[self.tec_cls](events, **kwargs)
=======

    # optional electron sceta production
    if "superclusterEta" not in events.Electron.fields:
        events = self[electron_sceta](events, **kwargs)

    # data/mc specific calibrations
    if self.dataset_inst.is_data:
        # nominal jec
        events = self[self.jec_nominal_cls](events, **kwargs)
        # nominal eec
        events = self[self.eec_nominal_cls](events, **kwargs)
    else:
        # for mc, when the nominal shift is requested, apply calibrations with uncertainties (i.e. full), otherwise
        # invoke calibrators configured not to evaluate and save uncertainties
        if task.global_shift_inst.is_nominal:
            # full jec and jer
            events = self[self.jec_full_cls](events, **kwargs)
            events = self[self.deterministic_jer_jec_full_cls](events, **kwargs)
            # full tec
            events = self[self.tec_full_cls](events, **kwargs)
            # full eer
            events = self[self.deterministic_eer_full_cls](events, **kwargs)
            # full eec (after eer!)
            events = self[self.eec_full_cls](events, **kwargs)
>>>>>>> 03519a61
        else:
            # nominal jec and jer
            events = self[self.jec_nominal_cls](events, **kwargs)
            events = self[self.deterministic_jec_jec_nominal_cls](events, **kwargs)
            # nominal tec
            events = self[self.tec_nominal_cls](events, **kwargs)
            # nominal eer
            events = self[self.deterministic_eer_nominal_cls](events, **kwargs)

    # apply met phi correction
    if self.has_dep(self.met_phi_cls):
        events = self[self.met_phi_cls](events, **kwargs)

    return events


@default.init
def default_init(self: Calibrator, **kwargs) -> None:
<<<<<<< HEAD
    # from traceback import print_stack; print_stack()
=======
>>>>>>> 03519a61
    # set the name of the met collection to use
    met_name = self.config_inst.x.met_name
    raw_met_name = self.config_inst.x.raw_met_name

    # derive calibrators to add settings once
    flag = f"custom_calibs_registered_{self.cls_name}"
    if not self.config_inst.x(flag, False):
<<<<<<< HEAD
        # jec calibrators
        self.config_inst.x.calib_jec_full_cls = jec.derive("jec_full", cls_dict={
=======
        def add_calib_cls(name, base, cls_dict=None):
            self.config_inst.set_aux(f"calib_{name}_cls", base.derive(name, cls_dict=cls_dict or {}))

        # jec calibrators
        add_calib_cls("jec_full", jec, cls_dict={
>>>>>>> 03519a61
            "mc_only": True,
            "met_name": met_name,
            "raw_met_name": raw_met_name,
        })
<<<<<<< HEAD
        self.config_inst.x.calib_jec_nominal_cls = jec_nominal.derive("jec_nominal", cls_dict={
            "met_name": met_name,
            "raw_met_name": raw_met_name,
        })
        # version of jer that uses the first random number from deterministic_seeds
        self.config_inst.x.calib_deterministic_jer_cls = jer.derive("deterministic_jer", cls_dict={
            "deterministic_seed_index": 0,
            "met_name": met_name,
        })
        # derive tec calibrators
        self.config_inst.x.calib_jec_cls = tec.derive("tec", cls_dict={
            "met_name": met_name,
        })
        self.config_inst.x.calib_jec_cls = tec_nominal.derive("tec_nominal", cls_dict={
            "met_name": met_name,
        })
        # derive met_phi calibrator (currently only used in run 2)
        self.config_inst.x.calib_met_phi_cls = met_phi.derive("met_phi", cls_dict={
            "met_name": met_name,
        })

        # derive electron scale calibrators
        self.config_inst.x.calib_electron_scale_cls = eec.derive("eec_full", cls_dict={
        })

        self.config_inst.x.calib_electron_scale_nominal_cls = eec.derive("eec_nominal", cls_dict={
            "with_uncertainties": False,
        })

        # derive electron resolution calibrator
        self.config_inst.x.calib_electron_res_cls = eer.derive("eer_full", cls_dict={
            "deterministic_seed_index": 0,
        })

        self.config_inst.x.calib_electron_res_nominal_cls = eer.derive("eer_nominal", cls_dict={
            "deterministic_seed_index": 0,
            "with_uncertainties": False,
        })
=======
        add_calib_cls("jec_nominal", jec, cls_dict={
            "uncertainty_sources": [],
            "met_name": met_name,
            "raw_met_name": raw_met_name,
        })
        # versions of jer that use the first random number from deterministic_seeds
        add_calib_cls("deterministic_jer_jec_full", jer, cls_dict={
            "deterministic_seed_index": 0,
            "met_name": met_name,
        })
        add_calib_cls("deterministic_jec_jec_nominal", jer, cls_dict={
            "deterministic_seed_index": 0,
            "met_name": met_name,
            "jec_uncertainty_sources": [],
        })
        # derive tec calibrators
        add_calib_cls("tec_full", tec, cls_dict={
            "met_name": met_name,
        })
        add_calib_cls("tec_nominal", tec, cls_dict={
            "met_name": met_name,
            "with_uncertainties": False,
        })
        # derive electron scale and resolution calibrators
        add_calib_cls("eec_full", eec)
        add_calib_cls("eec_nominal", eec, cls_dict={
            "with_uncertainties": False,
        })
        add_calib_cls("deterministic_eer_full", eer, cls_dict={
            "deterministic_seed_index": 0,
        })
        add_calib_cls("deterministic_eer_nominal", eer, cls_dict={
            "deterministic_seed_index": 0,
            "with_uncertainties": False,
        })
        # derive met_phi calibrator (currently only used in run 2)
        add_calib_cls("met_phi", met_phi, cls_dict={
            "met_name": met_name,
        })
>>>>>>> 03519a61

        # change the flag
        self.config_inst.set_aux(flag, True)

<<<<<<< HEAD
    self.jec_full_cls = self.config_inst.x.calib_jec_full_cls
    self.jec_nominal_cls = self.config_inst.x.calib_jec_nominal_cls
    self.deterministic_jer_cls = self.config_inst.x.calib_deterministic_jer_cls
    self.tec_cls = self.config_inst.x.calib_jec_cls
    self.tec_nominal_cls = self.config_inst.x.calib_jec_cls
    self.met_phi_cls = self.config_inst.x.calib_met_phi_cls
    self.electron_scale_cls = self.config_inst.x.calib_electron_scale_cls
    self.electron_scale_nominal_cls = self.config_inst.x.calib_electron_scale_nominal_cls
    self.electron_res_cls = self.config_inst.x.calib_electron_res_cls
    self.electron_res_nominal_cls = self.config_inst.x.calib_electron_res_nominal_cls
=======
    # store references to classes
    self.jec_full_cls = self.config_inst.x.calib_jec_full_cls
    self.jec_nominal_cls = self.config_inst.x.calib_jec_nominal_cls
    self.deterministic_jer_jec_full_cls = self.config_inst.x.calib_deterministic_jer_jec_full_cls
    self.deterministic_jec_jec_nominal_cls = self.config_inst.x.calib_deterministic_jec_jec_nominal_cls
    self.tec_full_cls = self.config_inst.x.calib_tec_full_cls
    self.tec_nominal_cls = self.config_inst.x.calib_tec_nominal_cls
    self.eec_full_cls = self.config_inst.x.calib_eec_full_cls
    self.eec_nominal_cls = self.config_inst.x.calib_eec_nominal_cls
    self.deterministic_eer_full_cls = self.config_inst.x.calib_deterministic_eer_full_cls
    self.deterministic_eer_nominal_cls = self.config_inst.x.calib_deterministic_eer_nominal_cls
    self.met_phi_cls = self.config_inst.x.calib_met_phi_cls
>>>>>>> 03519a61

    # collect derived calibrators and add them to the calibrator uses and produces
    derived_calibrators = {
        self.jec_full_cls,
        self.jec_nominal_cls,
        self.deterministic_jer_jec_full_cls,
        self.deterministic_jec_jec_nominal_cls,
        self.tec_full_cls,
        self.tec_nominal_cls,
        IF_RUN_3(self.eec_full_cls),
        IF_RUN_3(self.eec_nominal_cls),
        IF_RUN_3(self.deterministic_eer_full_cls),
        IF_RUN_3(self.deterministic_eer_nominal_cls),
        IF_RUN_2(self.met_phi_cls),
        IF_RUN_3(self.electron_scale_cls),
        IF_RUN_3(self.electron_scale_nominal_cls),
        IF_RUN_3(self.electron_res_cls),
        IF_RUN_3(self.electron_res_nominal_cls),
    }
    self.uses |= derived_calibrators
    self.produces |= derived_calibrators<|MERGE_RESOLUTION|>--- conflicted
+++ resolved
@@ -6,17 +6,6 @@
 
 from __future__ import annotations
 
-<<<<<<< HEAD
-import law
-
-from columnflow.calibration import Calibrator, calibrator
-from columnflow.calibration.cms.met import met_phi
-from columnflow.calibration.cms.jets import jec, jec_nominal, jer
-from columnflow.calibration.cms.tau import tec, tec_nominal
-from columnflow.calibration.cms.egamma import eer, eec
-from columnflow.production.cms.mc_weight import mc_weight
-from columnflow.production.cms.supercluster_eta import electron_sceta
-=======
 from columnflow.calibration import Calibrator, calibrator
 from columnflow.calibration.cms.met import met_phi
 from columnflow.calibration.cms.jets import jec, jer
@@ -24,31 +13,17 @@
 from columnflow.calibration.cms.egamma import eer, eec
 from columnflow.production.cms.mc_weight import mc_weight
 from columnflow.production.cms.electron import electron_sceta
->>>>>>> 03519a61
 from columnflow.production.cms.seeds import (
     deterministic_event_seeds, deterministic_jet_seeds, deterministic_electron_seeds,
 )
 from columnflow.util import maybe_import
 
-<<<<<<< HEAD
-from hbt.util import IF_RUN_2, IF_RUN_3
-=======
 from hbt.util import IF_RUN_2, IF_RUN_3, IF_DATA, IF_MC
->>>>>>> 03519a61
 
 ak = maybe_import("awkward")
 
 
 # custom seed producer skipping GenPart fields
-<<<<<<< HEAD
-custom_deterministic_event_seeds = deterministic_event_seeds.derive(
-    "custom_deterministic_event_seeds",
-    cls_dict={"object_count_columns": [
-        route
-        for route in deterministic_event_seeds.object_count_columns
-        if not str(route).startswith(("GenPart.", "Photon."))
-    ]},
-=======
 custom_deterministic_event_seeds_mc = deterministic_event_seeds.derive(
     "custom_deterministic_event_seeds_mc",
     cls_dict={
@@ -70,22 +45,11 @@
             if not str(route).startswith("GenJet.")
         ],
     },
->>>>>>> 03519a61
 )
 
 
 @calibrator(
     uses={
-<<<<<<< HEAD
-        mc_weight, custom_deterministic_event_seeds, deterministic_jet_seeds, deterministic_electron_seeds,
-        electron_sceta,
-    },
-    produces={
-        mc_weight, custom_deterministic_event_seeds, deterministic_jet_seeds, deterministic_electron_seeds,
-    },
-)
-def default(self: Calibrator, events: ak.Array, task: law.Task, **kwargs) -> ak.Array:
-=======
         IF_MC(mc_weight), IF_MC(custom_deterministic_event_seeds_mc), IF_DATA(custom_deterministic_event_seeds_data),
         deterministic_jet_seeds, deterministic_electron_seeds, electron_sceta,
     },
@@ -97,7 +61,6 @@
 def default(self: Calibrator, events: ak.Array, **kwargs) -> ak.Array:
     task = kwargs["task"]
 
->>>>>>> 03519a61
     if self.dataset_inst.is_mc:
         events = self[mc_weight](events, **kwargs)
 
@@ -110,35 +73,6 @@
         events = self[custom_deterministic_event_seeds_data](events, **kwargs)
     events = self[deterministic_jet_seeds](events, **kwargs)
     events = self[deterministic_electron_seeds](events, **kwargs)
-<<<<<<< HEAD
-
-    events = self[electron_sceta](events, **kwargs)
-    if self.dataset_inst.is_data or not task.global_shift_inst.is_nominal:
-        events = self[self.jec_nominal_cls](events, **kwargs)
-        # egamma scale calibrations should only be applied to data so if the global shift is not
-        # nominal, we are in the shifted case and will only execute something if it's data
-        if self.dataset_inst.is_data:
-            if self.has_dep(self.electron_scale_nominal_cls):
-                events = self[self.electron_scale_nominal_cls](events, **kwargs)
-        else:
-            if self.has_dep(self.electron_res_nominal_cls):
-                events = self[self.electron_res_nominal_cls](events, **kwargs)
-    else:
-        events = self[self.jec_full_cls](events, **kwargs)
-        events = self[self.deterministic_jer_cls](events, **kwargs)
-        # in this block, we are in the nominal case in MC
-        if self.has_dep(self.electron_res_cls):
-            events = self[self.electron_res_cls](events, **kwargs)
-        if self.has_dep(self.electron_scale_cls):
-            events = self[self.electron_scale_cls](events, **kwargs)
-
-    if self.has_dep(self.met_phi_cls):
-        events = self[self.met_phi_cls](events, **kwargs)
-
-    if self.dataset_inst.is_mc:
-        if task.global_shift_inst.is_nominal:
-            events = self[self.tec_cls](events, **kwargs)
-=======
 
     # optional electron sceta production
     if "superclusterEta" not in events.Electron.fields:
@@ -163,7 +97,6 @@
             events = self[self.deterministic_eer_full_cls](events, **kwargs)
             # full eec (after eer!)
             events = self[self.eec_full_cls](events, **kwargs)
->>>>>>> 03519a61
         else:
             # nominal jec and jer
             events = self[self.jec_nominal_cls](events, **kwargs)
@@ -182,10 +115,6 @@
 
 @default.init
 def default_init(self: Calibrator, **kwargs) -> None:
-<<<<<<< HEAD
-    # from traceback import print_stack; print_stack()
-=======
->>>>>>> 03519a61
     # set the name of the met collection to use
     met_name = self.config_inst.x.met_name
     raw_met_name = self.config_inst.x.raw_met_name
@@ -193,60 +122,15 @@
     # derive calibrators to add settings once
     flag = f"custom_calibs_registered_{self.cls_name}"
     if not self.config_inst.x(flag, False):
-<<<<<<< HEAD
-        # jec calibrators
-        self.config_inst.x.calib_jec_full_cls = jec.derive("jec_full", cls_dict={
-=======
         def add_calib_cls(name, base, cls_dict=None):
             self.config_inst.set_aux(f"calib_{name}_cls", base.derive(name, cls_dict=cls_dict or {}))
 
         # jec calibrators
         add_calib_cls("jec_full", jec, cls_dict={
->>>>>>> 03519a61
             "mc_only": True,
             "met_name": met_name,
             "raw_met_name": raw_met_name,
         })
-<<<<<<< HEAD
-        self.config_inst.x.calib_jec_nominal_cls = jec_nominal.derive("jec_nominal", cls_dict={
-            "met_name": met_name,
-            "raw_met_name": raw_met_name,
-        })
-        # version of jer that uses the first random number from deterministic_seeds
-        self.config_inst.x.calib_deterministic_jer_cls = jer.derive("deterministic_jer", cls_dict={
-            "deterministic_seed_index": 0,
-            "met_name": met_name,
-        })
-        # derive tec calibrators
-        self.config_inst.x.calib_jec_cls = tec.derive("tec", cls_dict={
-            "met_name": met_name,
-        })
-        self.config_inst.x.calib_jec_cls = tec_nominal.derive("tec_nominal", cls_dict={
-            "met_name": met_name,
-        })
-        # derive met_phi calibrator (currently only used in run 2)
-        self.config_inst.x.calib_met_phi_cls = met_phi.derive("met_phi", cls_dict={
-            "met_name": met_name,
-        })
-
-        # derive electron scale calibrators
-        self.config_inst.x.calib_electron_scale_cls = eec.derive("eec_full", cls_dict={
-        })
-
-        self.config_inst.x.calib_electron_scale_nominal_cls = eec.derive("eec_nominal", cls_dict={
-            "with_uncertainties": False,
-        })
-
-        # derive electron resolution calibrator
-        self.config_inst.x.calib_electron_res_cls = eer.derive("eer_full", cls_dict={
-            "deterministic_seed_index": 0,
-        })
-
-        self.config_inst.x.calib_electron_res_nominal_cls = eer.derive("eer_nominal", cls_dict={
-            "deterministic_seed_index": 0,
-            "with_uncertainties": False,
-        })
-=======
         add_calib_cls("jec_nominal", jec, cls_dict={
             "uncertainty_sources": [],
             "met_name": met_name,
@@ -286,23 +170,10 @@
         add_calib_cls("met_phi", met_phi, cls_dict={
             "met_name": met_name,
         })
->>>>>>> 03519a61
 
         # change the flag
         self.config_inst.set_aux(flag, True)
 
-<<<<<<< HEAD
-    self.jec_full_cls = self.config_inst.x.calib_jec_full_cls
-    self.jec_nominal_cls = self.config_inst.x.calib_jec_nominal_cls
-    self.deterministic_jer_cls = self.config_inst.x.calib_deterministic_jer_cls
-    self.tec_cls = self.config_inst.x.calib_jec_cls
-    self.tec_nominal_cls = self.config_inst.x.calib_jec_cls
-    self.met_phi_cls = self.config_inst.x.calib_met_phi_cls
-    self.electron_scale_cls = self.config_inst.x.calib_electron_scale_cls
-    self.electron_scale_nominal_cls = self.config_inst.x.calib_electron_scale_nominal_cls
-    self.electron_res_cls = self.config_inst.x.calib_electron_res_cls
-    self.electron_res_nominal_cls = self.config_inst.x.calib_electron_res_nominal_cls
-=======
     # store references to classes
     self.jec_full_cls = self.config_inst.x.calib_jec_full_cls
     self.jec_nominal_cls = self.config_inst.x.calib_jec_nominal_cls
@@ -315,7 +186,6 @@
     self.deterministic_eer_full_cls = self.config_inst.x.calib_deterministic_eer_full_cls
     self.deterministic_eer_nominal_cls = self.config_inst.x.calib_deterministic_eer_nominal_cls
     self.met_phi_cls = self.config_inst.x.calib_met_phi_cls
->>>>>>> 03519a61
 
     # collect derived calibrators and add them to the calibrator uses and produces
     derived_calibrators = {
@@ -330,10 +200,6 @@
         IF_RUN_3(self.deterministic_eer_full_cls),
         IF_RUN_3(self.deterministic_eer_nominal_cls),
         IF_RUN_2(self.met_phi_cls),
-        IF_RUN_3(self.electron_scale_cls),
-        IF_RUN_3(self.electron_scale_nominal_cls),
-        IF_RUN_3(self.electron_res_cls),
-        IF_RUN_3(self.electron_res_nominal_cls),
     }
     self.uses |= derived_calibrators
     self.produces |= derived_calibrators