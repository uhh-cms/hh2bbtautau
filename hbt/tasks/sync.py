--- conflicted
+++ resolved
@@ -36,11 +36,7 @@
         default="/pnfs/desy.de/cms/tier2/store/user/mrieger/nanogen_store/FetchLFN/store/mc/Run3Summer22NanoAODv12/GluGlutoHHto2B2Tau_kl-1p00_kt-1p00_c2-0p00_LHEweights_TuneCP5_13p6TeV_powheg-pythia8/NANOAODSIM/130X_mcRun3_2022_realistic_v5-v2/50000/992697da-4a10-4435-b63a-413f6d33517e.root",  # noqa
     )
 
-<<<<<<< HEAD
-    # no versioning or required
-=======
     # no versioning required
->>>>>>> 0d34199f
     version = None
 
     # default sandbox, might be overwritten by calibrator function
@@ -214,15 +210,8 @@
 
         # helper to pad and select the last element on the first inner axis
         def select(arr, idx):
-<<<<<<< HEAD
-            if arr.ndim == 1:
-                return replace_empty_float(pad_nested(arr, idx + 1, axis=-1))
-            else:
-                return replace_empty_float(pad_nested(arr, idx + 1, axis=1)[:, idx])
-=======
             padded = pad_nested(arr, idx + 1, axis=-1)
             return replace_empty_float(padded if arr.ndim == 1 else padded[:, idx])
->>>>>>> 0d34199f
 
         # helper to select leptons
         def select_leptons(events: ak.Array, common_fields: dict[str, int | float]) -> ak.Array:
@@ -301,10 +290,6 @@
                 "lep2_eta": select(events.Lepton.eta, 1),
                 "lep2_charge": select(events.Lepton.charge, 1),
                 "lep2_deeptauvsjet": select(events.Lepton.rawDeepTau2018v2p5VSjet, 1),
-<<<<<<< HEAD
-                # TODO: add additional variables
-=======
->>>>>>> 0d34199f
                 "electron1_charge": select(events.Electron.charge, 0),
                 "electron1_eta": select(events.Electron.eta, 0),
                 "electron1_mass": select(events.Electron.mass, 0),
@@ -362,14 +347,6 @@
                 "fatjet2_tau2": select(events.FatJet.tau2, 1),
                 "fatjet2_tau3": select(events.FatJet.tau3, 1),
                 "fatjet2_tau4": select(events.FatJet.tau4, 1),
-<<<<<<< HEAD
-
-
-
-
-
-=======
->>>>>>> 0d34199f
             })
 
             # save as csv in output, append if necessary
