--- conflicted
+++ resolved
@@ -81,15 +81,7 @@
             logger.warning("No hists or no qcd process found. Exiting hook...")
             return hists
 
-<<<<<<< HEAD
-        # defining shape region and numerator/denominar regions for different ABCD choices
-        denominator = control_regions[2]
-        numerator, shape_region = control_regions[0], control_regions[1]
-
-        # extract all unique category ids and verify that the axis order is exactly
-=======
         # extract all unique category names and verify that the axis order is exactly
->>>>>>> a1651295
         # "category -> shift -> variable" which is needed to insert values at the end
         CAT_AXIS, SHIFT_AXIS, VAR_AXIS = range(3)
         category_names = set()
@@ -104,17 +96,11 @@
 
         # create dictionary to store the BCD categories
         qcd_groups: dict[str, dict[str, od.Category]] = defaultdict(DotDict)
-<<<<<<< HEAD
-        for cat_id in category_ids:
-            cat_inst = config_inst.get_category(cat_id)
-            if cat_inst.has_tag({os_tag, noniso_tag}, mode=all):
-=======
         for cat_name in category_names:
             cat_inst = config_inst.get_category(cat_name)
             if cat_inst.has_tag({"os", "iso"}, mode=all):
                 qcd_groups[cat_inst.x.qcd_group].os_iso = cat_inst
             elif cat_inst.has_tag({"os", "noniso"}, mode=all):
->>>>>>> a1651295
                 qcd_groups[cat_inst.x.qcd_group].os_noniso = cat_inst
             elif cat_inst.has_tag({ss_tag, iso_tag}, mode=all):
                 qcd_groups[cat_inst.x.qcd_group].ss_iso = cat_inst
@@ -139,7 +125,6 @@
         # start by copying the mc hist and reset it, then fill it at specific category slices
         hists[qcd_proc] = qcd_hist = mc_hist.copy().reset()
 
-<<<<<<< HEAD
         # initialize variables
         dict_hists = {}
         channel = ""
@@ -180,18 +165,18 @@
         # helper function to sum the hists from the selected decay channels, per qcd region
         get_hist = lambda h, region_name: h[{"category": dic_ids[region_name]}][{"category": sum}]
 
-        for region in control_regions:
-            # get the corresponding histograms and convert them to number objects,
-            # each one storing an array of values with uncertainties
+            # get the corresponding histograms and convert them to number objects, each one storing an array of values
+            # with uncertainties
             # shapes: (SHIFT, VAR)
-            hist_mc = hist_to_num(get_hist(mc_hist, region), region + "_mc")
-            hist_data = hist_to_num(get_hist(data_hist, region), region + "_data")
-            hist_qcd = hist_data - hist_mc
-
-            # save hists
-            dict_hists[region + "_mc"] = (hist_mc)
-            dict_hists[region + "_data"] = (hist_data)
-            dict_hists[region + "_qcd"] = (hist_qcd)
+            def get_hist(h: hist.Histogram, region_name: str) -> hist.Histogram:
+                h = ensure_category(h, group[region_name].name)
+                return h[{"category": hist.loc(group[region_name].name)}]
+            os_noniso_mc = hist_to_num(get_hist(mc_hist, "os_noniso"), "os_noniso_mc")
+            ss_noniso_mc = hist_to_num(get_hist(mc_hist, "ss_noniso"), "ss_noniso_mc")
+            ss_iso_mc = hist_to_num(get_hist(mc_hist, "ss_iso"), "ss_iso_mc")
+            os_noniso_data = hist_to_num(get_hist(data_hist, "os_noniso"), "os_noniso_data")
+            ss_noniso_data = hist_to_num(get_hist(data_hist, "ss_noniso"), "ss_noniso_data")
+            ss_iso_data = hist_to_num(get_hist(data_hist, "ss_iso"), "ss_iso_data")
 
         # data will always have a single shift whereas mc might have multiple,
         # broadcast numbers in-place manually if necessary
@@ -233,95 +218,43 @@
                 f"negative QCD integral found in {denominator} region and shifts: "
                 f"{', '.join(map(str, shifts))}",
             )
-=======
-            # get the corresponding histograms and convert them to number objects, each one storing an array of values
-            # with uncertainties
-            # shapes: (SHIFT, VAR)
-            def get_hist(h: hist.Histogram, region_name: str) -> hist.Histogram:
-                h = ensure_category(h, group[region_name].name)
-                return h[{"category": hist.loc(group[region_name].name)}]
-            os_noniso_mc = hist_to_num(get_hist(mc_hist, "os_noniso"), "os_noniso_mc")
-            ss_noniso_mc = hist_to_num(get_hist(mc_hist, "ss_noniso"), "ss_noniso_mc")
-            ss_iso_mc = hist_to_num(get_hist(mc_hist, "ss_iso"), "ss_iso_mc")
-            os_noniso_data = hist_to_num(get_hist(data_hist, "os_noniso"), "os_noniso_data")
-            ss_noniso_data = hist_to_num(get_hist(data_hist, "ss_noniso"), "ss_noniso_data")
-            ss_iso_data = hist_to_num(get_hist(data_hist, "ss_iso"), "ss_iso_data")
-
-            # data will always have a single shift whereas mc might have multiple,
-            # broadcast numbers in-place manually if necessary
-            if (n_shifts := mc_hist.axes["shift"].size) > 1:
-                def broadcast_data_num(num: sn.Number) -> None:
-                    num._nominal = np.repeat(num.nominal, n_shifts, axis=0)
-                    for name, (unc_up, unc_down) in num._uncertainties.items():
-                        num._uncertainties[name] = (
-                            np.repeat(unc_up, n_shifts, axis=0),
-                            np.repeat(unc_down, n_shifts, axis=0),
-                        )
-                broadcast_data_num(os_noniso_data)
-                broadcast_data_num(ss_noniso_data)
-                broadcast_data_num(ss_iso_data)
-
-            # estimate qcd shapes in the three sideband regions
-            # shapes: (SHIFT, VAR)
-            os_noniso_qcd = os_noniso_data - os_noniso_mc
-            ss_iso_qcd = ss_iso_data - ss_iso_mc
-            ss_noniso_qcd = ss_noniso_data - ss_noniso_mc
-
-            # get integrals in ss regions for the transfer factor
-            # shapes: (SHIFT,)
-            int_ss_iso = integrate_num(ss_iso_qcd, axis=1)
-            int_ss_noniso = integrate_num(ss_noniso_qcd, axis=1)
-
-            # complain about negative integrals
-            int_ss_iso_neg = int_ss_iso <= 0
-            int_ss_noniso_neg = int_ss_noniso <= 0
-            if int_ss_iso_neg.any():
-                shift_ids = list(map(mc_hist.axes["shift"].value, np.where(int_ss_iso_neg)[0]))
-                shifts = list(map(config_inst.get_shift, shift_ids))
-                logger.warning(
-                    f"negative QCD integral in ss_iso region for group {group_name} and shifts: "
-                    f"{', '.join(map(str, shifts))}",
-                )
-            if int_ss_noniso_neg.any():
-                shift_ids = list(map(mc_hist.axes["shift"].value, np.where(int_ss_noniso_neg)[0]))
-                shifts = list(map(config_inst.get_shift, shift_ids))
-                logger.warning(
-                    f"negative QCD integral in ss_noniso region for group {group_name} and shifts: "
-                    f"{', '.join(map(str, shifts))}",
-                )
-
-            # ABCD method
-            # shape: (SHIFT, VAR)
-            os_iso_qcd = os_noniso_qcd * ((int_ss_iso / int_ss_noniso)[:, None])
-
-            # combine uncertainties and store values in bare arrays
-            os_iso_qcd_values = os_iso_qcd()
-            os_iso_qcd_variances = os_iso_qcd(sn.UP, sn.ALL, unc=True)**2
-
-            # define uncertainties
-            unc_data = os_iso_qcd(sn.UP, ["os_noniso_data", "ss_iso_data", "ss_noniso_data"], unc=True)
-            unc_mc = os_iso_qcd(sn.UP, ["os_noniso_mc", "ss_iso_mc", "ss_noniso_mc"], unc=True)
-            unc_data_rel = abs(unc_data / os_iso_qcd_values)
-            unc_mc_rel = abs(unc_mc / os_iso_qcd_values)
-
-            # only keep the MC uncertainty if it is larger than the data uncertainty and larger than 15%
-            keep_variance_mask = (
-                np.isfinite(unc_mc_rel) &
-                (unc_mc_rel > unc_data_rel) &
-                (unc_mc_rel > 0.15)
-            )
-            os_iso_qcd_variances[keep_variance_mask] = unc_mc[keep_variance_mask]**2
-            os_iso_qcd_variances[~keep_variance_mask] = 0
-
-            # retro-actively set values to zero for shifts that had negative integrals
-            neg_int_mask = int_ss_iso_neg | int_ss_noniso_neg
-            os_iso_qcd_values[neg_int_mask] = 1e-5
-            os_iso_qcd_variances[neg_int_mask] = 0
-
-            # residual zero filling
-            zero_mask = os_iso_qcd_values <= 0
-            os_iso_qcd_values[zero_mask] = 1e-5
-            os_iso_qcd_variances[zero_mask] = 0
+
+        # shape: (SHIFT, VAR)
+        factor_int = (int_num / int_den)[0, None]
+
+        # calculate qcd estimation
+        qcd_estimation = shape_estimation * factor_int
+        qcd_estimation_values = qcd_estimation()
+        # combine uncertainties and store values in bare arrays
+        qcd_estimation_variances = qcd_estimation(sn.UP, sn.ALL, unc=True)**2
+
+        # define uncertainties from control regions
+        data_unc_list = [f"{region}_data" for region in control_regions]
+        mc_unc_list = [f"{region}_mc" for region in control_regions]
+        unc_data = qcd_estimation(sn.UP, data_unc_list, unc=True)
+        unc_mc = qcd_estimation(sn.UP, mc_unc_list, unc=True)
+        # calculate relative uncertainties
+        unc_data_rel = abs(unc_data / qcd_estimation_values)
+        unc_mc_rel = abs(unc_mc / qcd_estimation_values)
+
+        # only keep the MC uncertainty if it is larger than the data uncertainty and larger than min_mc_unc
+        keep_variance_mask = (
+            np.isfinite(unc_mc_rel) &
+            (unc_mc_rel > unc_data_rel) &
+            (unc_mc_rel > min_mc_unc)
+        )
+        qcd_estimation_variances[keep_variance_mask] = unc_mc[keep_variance_mask]**2
+        qcd_estimation_variances[~keep_variance_mask] = 0
+
+        # retro-actively set values to zero for shifts that had negative integrals
+        neg_int_mask = int_num_neg | int_den_neg
+        qcd_estimation_values[neg_int_mask] = 1e-5
+        qcd_estimation_variances[neg_int_mask] = 0
+
+        # residual zero filling
+        zero_mask = qcd_estimation_values <= 0
+        qcd_estimation_values[zero_mask] = 1e-5
+        qcd_estimation_variances[zero_mask] = 0
 
             # insert values into the qcd histogram
             cat_axis = qcd_hist.axes["category"]
@@ -335,63 +268,7 @@
                     f"could not find index of bin on 'category' axis of qcd histogram {qcd_hist} for category "
                     f"{group.os_iso}",
                 )
->>>>>>> a1651295
-
-        # shape: (SHIFT, VAR)
-        factor_int = (int_num / int_den)[0, None]
-
-        # calculate qcd estimation
-        qcd_estimation = shape_estimation * factor_int
-        qcd_estimation_values = qcd_estimation()
-        # combine uncertainties and store values in bare arrays
-        qcd_estimation_variances = qcd_estimation(sn.UP, sn.ALL, unc=True)**2
-
-        # define uncertainties from control regions
-        data_unc_list = [f"{region}_data" for region in control_regions]
-        mc_unc_list = [f"{region}_mc" for region in control_regions]
-        unc_data = qcd_estimation(sn.UP, data_unc_list, unc=True)
-        unc_mc = qcd_estimation(sn.UP, mc_unc_list, unc=True)
-        # calculate relative uncertainties
-        unc_data_rel = abs(unc_data / qcd_estimation_values)
-        unc_mc_rel = abs(unc_mc / qcd_estimation_values)
-
-        # only keep the MC uncertainty if it is larger than the data uncertainty and larger than min_mc_unc
-        keep_variance_mask = (
-            np.isfinite(unc_mc_rel) &
-            (unc_mc_rel > unc_data_rel) &
-            (unc_mc_rel > min_mc_unc)
-        )
-        qcd_estimation_variances[keep_variance_mask] = unc_mc[keep_variance_mask]**2
-        qcd_estimation_variances[~keep_variance_mask] = 0
-
-        # retro-actively set values to zero for shifts that had negative integrals
-        neg_int_mask = int_num_neg | int_den_neg
-        qcd_estimation_values[neg_int_mask] = 1e-5
-        qcd_estimation_variances[neg_int_mask] = 0
-
-        # residual zero filling
-        zero_mask = qcd_estimation_values <= 0
-        qcd_estimation_values[zero_mask] = 1e-5
-        qcd_estimation_variances[zero_mask] = 0
-
-        # define the signal region
-        signal_region_name = "__".join([kin_region, os_tag, iso_tag])
-        if all_channels is False:
-            signal_region_name = f"{channel}__" + signal_region_name
-        signal_region = config_inst.get_category(signal_region_name)
-
-        # insert qcd estimation into signal region
-        cat_axis = qcd_hist.axes["category"]
-        for cat_index in range(cat_axis.size):
-            if cat_axis.value(cat_index) == signal_region.id:
-                qcd_hist.view().value[cat_index, ...] = qcd_estimation_values
-                qcd_hist.view().variance[cat_index, ...] = qcd_estimation_variances
-                break
-        else:
-            raise RuntimeError(
-                f"could not find index of bin on 'category' axis of qcd histogram {qcd_hist} "
-                f"for category {signal_region}",
-            )
+
         return hists
 
     # add all hooks
