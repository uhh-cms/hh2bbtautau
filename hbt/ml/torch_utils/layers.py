--- conflicted
+++ resolved
@@ -216,27 +216,8 @@
             self.indices = self.indices.to(*args, **kwargs)
             return super().to(*args, **kwargs)
 
-<<<<<<< HEAD
-    class CatEmbeddingLayer(nn.Module):
-=======
-    class OneHotEncodingLayer(nn.Module):  # noqa: F811
-        def __init__(self, num_classes):
-            """
-            One hot encoding layer for torch models. One hot encodes the input tensor with the given padding value.
-            """
-            super().__init__()
-            self.one_hot = nn.functional.one_hot
-            self.num_classes = num_classes
-
-        def forward(self, x):
-            return self.one_hot(x, num_classes=self.num_classes).int()
-
-        def to(self, *args, **kwargs):
-            self.one_hot = self.one_hot.to(*args, **kwargs)
-            return super().to(*args, **kwargs)
 
     class CatEmbeddingLayer(nn.Module):  # noqa: F811
->>>>>>> 80053e93
         def __init__(
             self,
             embedding_dim: int,
@@ -517,7 +498,6 @@
             x = x + skip_connection
             return self.last_activation(x)
 
-<<<<<<< HEAD
         class StandardizeLayer(nn.Module):
             def __init__(
                 self,
@@ -558,38 +538,6 @@
                 self.std.data = std.detach()
 
             def to(self, *args, **kwargs):
-=======
-    class StandardizeLayer(nn.Module):  # noqa: F811
-        def __init__(self, mean: float | int = 0, std: float | int = 1):
-            """
-            Standardize layer for torch models. Standardizes the input tensor with the given mean and std.
-
-            Args:
-                mean (float, optional): Mean value. Defaults to 0.
-                std (float, optional): Standard deviation value. Defaults to 1.
-            """
-            super().__init__()
-            self.mean = mean
-            self.std = std
-
-        def forward(self, x):
-            x = (x - self.mean) / self.std
-            return x
-
-        def set_mean_std(self, mean: float | int = 0, std: float | int = 1):
-            """
-            Set the mean and std values for the standardization layer.
-
-            Args:
-                mean (float, optional): Mean value. Defaults to 0.
-                std (float, optional): Standard deviation value. Defaults to 1.
-            """
-            self.mean = mean
-            self.std = std
-
-        def to(self, *args, **kwargs):
-            if isinstance(self.mean, torch.Tensor):
->>>>>>> 80053e93
                 self.mean = self.mean.to(*args, **kwargs)
                 self.std = self.std.to(*args, **kwargs)
                 return super().to(*args, **kwargs)
