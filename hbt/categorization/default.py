--- conflicted
+++ resolved
@@ -208,9 +208,6 @@
     return events, mask
 
 
-<<<<<<< HEAD
-@categorizer(uses={"{Electron,Muon,Tau}.{pt,eta,phi,mass,charge}"})
-=======
 @categorizer(uses={"{Electron,Muon,Tau}.{pt,eta,phi,mass}"})
 def cat_mll40(self: Categorizer, events: ak.Array, **kwargs) -> tuple[ak.Array, ak.Array]:
     leps = ak.concatenate([events.Electron * 1, events.Muon * 1, events.Tau * 1], axis=1)[:, :2]
@@ -218,7 +215,6 @@
 
 
 @categorizer(uses={"{Electron,Muon,Tau}.{pt,eta,phi,mass}"})
->>>>>>> 387f35e0
 def cat_dy(self: Categorizer, events: ak.Array, **kwargs) -> tuple[ak.Array, ak.Array]:
     # e/mu driven DY region: mll > 40 and met < 30 (to supress tau decays into e/mu)
     leps = attach_behavior(
