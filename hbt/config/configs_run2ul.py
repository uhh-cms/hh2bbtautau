--- conflicted
+++ resolved
@@ -665,15 +665,12 @@
             "Tau.decayMode",
             "MET.pt", "MET.phi", "MET.significance", "MET.covXX", "MET.covXY", "MET.covYY",
             "PV.npvs",
-            # columns added during selection
-<<<<<<< HEAD
             "channel_id", "process_id", "category_ids", "mc_weight", "pdf_weight*", "murmuf_weight*",
             "leptons_os", "tau2_isolated", "single_triggered", "cross_triggered",
             "deterministic_seed", "pu_weight*", "btag_weight*", "cutflow.*",
             "DeepMET*.*",
-=======
+            # columns added during selection
             ColumnCollection.ALL_FROM_SELECTOR,
->>>>>>> d72660b9
         },
         "cf.MergeSelectionMasks": {
             "cutflow.*",
