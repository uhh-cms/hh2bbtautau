# coding: utf-8

"""
Configuration of the HH → bb𝜏𝜏 analysis.
"""

from __future__ import annotations

import os
import sys
import re
import itertools
import functools

import law
import order as od
from scinum import Number

from columnflow.tasks.external import ExternalFile as Ext
from columnflow.util import DotDict, dev_sandbox
from columnflow.config_util import (
    get_root_processes_from_campaign, add_shift_aliases, get_shifts_from_sources, verify_config_processes,
)
from columnflow.columnar_util import ColumnCollection, skip_column
from columnflow.cms_util import CATInfo, CATSnapshot, CMSDatasetInfo

from hbt import env_is_cern, force_desy_resources


thisdir = os.path.dirname(os.path.abspath(__file__))

logger = law.logger.get_logger(__name__)


def add_config(
    analysis: od.Analysis,
    campaign: od.Campaign,
    config_name: str | None = None,
    config_id: int | None = None,
    limit_dataset_files: int | None = None,
    sync_mode: bool = False,
) -> od.Config:
    # gather campaign data
    run = campaign.x.run
    year = campaign.x.year
    year2 = year % 100
    vnano = campaign.x.version

    # some validations
    assert run in {2, 3}
    assert year in {2016, 2017, 2018, 2022, 2023, 2024}

    # get all root processes
    procs = get_root_processes_from_campaign(campaign)

    # create a config by passing the campaign, so id and name will be identical
    cfg = od.Config(
        name=config_name,
        id=config_id,
        campaign=campaign,
        channels=[
            od.Channel(name="etau", id=1, label=r"$e\tau_{h}$"),
            od.Channel(name="mutau", id=2, label=r"$\mu\tau_{h}$"),
            od.Channel(name="tautau", id=3, label=r"$\tau_{h}\tau_{h}$"),
            od.Channel(name="ee", id=4, label=r"$ee$"),
            od.Channel(name="mumu", id=5, label=r"$\mu\mu$"),
            od.Channel(name="emu", id=6, label=r"$e\mu$"),
        ],
        aux={
            "sync": sync_mode,
        },
    )

    # the postfix coming with cmsdb refers to the centrally used postfix of the simulation campaign like EE or BPix,
    # but we also often use an adjusted postfix like preEE or postEE to reduce ambiguity; this postfix is already stored
    # in the campaign's tags coming with cmsdb, but still store them as an additional auxiliary field "full_postfix"
    full_postfix = ""
    if year == 2016:
        assert campaign.has_tag({"preVFP", "postVFP"}, mode=any)
        full_postfix = "preVFP" if campaign.has_tag("preVFP") else "postVFP"
    elif year == 2022:
        assert campaign.has_tag({"preEE", "postEE"}, mode=any)
        full_postfix = "preEE" if campaign.has_tag("preEE") else "postEE"
    elif year == 2023:
        assert campaign.has_tag({"preBPix", "postBPix"}, mode=any)
        full_postfix = "preBPix" if campaign.has_tag("preBPix") else "postBPix"
    campaign.x.full_postfix = full_postfix
    cfg.x.full_postfix = full_postfix

    ################################################################################################
    # helpers
    ################################################################################################

    # helper to enable processes / datasets only for a specific era
    def _match_era(
        *,
        run: int | set[int] | None = None,
        year: int | set[int] | None = None,
        postfix: str | set[int] | None = None,
        tag: str | set[str] | None = None,
        nano: int | set[int] | None = None,
        sync: bool = False,
    ) -> bool:
        return (
            (run is None or campaign.x.run in law.util.make_set(run)) and
            (year is None or campaign.x.year in law.util.make_set(year)) and
            (postfix is None or campaign.x.postfix in law.util.make_set(postfix)) and
            (tag is None or campaign.has_tag(tag, mode=any)) and
            (nano is None or campaign.x.version in law.util.make_set(nano)) and
            (sync is sync_mode)
        )

    def if_era(*, values: list[str | None] | None = None, **kwargs) -> list[str]:
        return list(filter(bool, values or [])) if _match_era(**kwargs) else []

    def if_not_era(*, values: list[str | None] | None = None, **kwargs) -> list[str]:
        return list(filter(bool, values or [])) if not _match_era(**kwargs) else []

    ################################################################################################
    # processes
    ################################################################################################

    # add custom processes
    if not sync_mode:
        procs.add(
            name="v",
            id=7997,
            label="W/Z",
            processes=[procs.n.w, procs.n.z],
        )
        procs.add(
            name="multiboson",
            id=7998,
            label="Multiboson",
            processes=[procs.n.vv, procs.n.vvv],
        )
        procs.add(
            name="all_v",
            id=7996,
            label="Multiboson",
            processes=[procs.n.v, procs.n.multiboson],
        )
        procs.add(
            name="tt_multiboson",
            id=7999,
            label=r"$t\bar{t}$ + Multiboson",
            processes=[procs.n.ttv, procs.n.ttvv],
        )
        """
        cfg.add_process(
            name="dy_nlo",
            id=7995,
            label="DY NLO",
            processes=[
                procs.n.dy_m4to10, procs.n.dy_m10to50, procs.n.dy_m50toinf,
                procs.n.dy_m50toinf_0j, procs.n.dy_m50toinf_1j, procs.n.dy_m50toinf_2j,
                procs.n.dy_m50toinf_3j, procs.n.dy_m50toinf_4j, procs.n.dy_0j, procs.n.dy_1j, procs.n.dy_2j,
                procs.n.dy_m50toinf_1j_pt40to100, procs.n.dy_m50toinf_1j_pt100to200, procs.n.dy_m50toinf_1j_pt200to400,
                procs.n.dy_m50toinf_1j_pt400to600, procs.n.dy_m50toinf_1j_pt600toinf,
                procs.n.dy_m50toinf_2j_pt40to100, procs.n.dy_m50toinf_2j_pt100to200, procs.n.dy_m50toinf_2j_pt200to400,
                procs.n.dy_m50toinf_2j_pt400to600, procs.n.dy_m50toinf_2j_pt600toinf,
            ],
        )

        cfg.add_process(
            name="dy_lo",
            id=7994,
            label="DY LO",
            processes=[
                procs.n.dy_m4to50_ht40to70, procs.n.dy_m4to50_ht70to100, procs.n.dy_m4to50_ht100to400,
                procs.n.dy_m4to50_ht400to800, procs.n.dy_m4to50_ht800to1500, procs.n.dy_m4to50_ht1500to2500,
                procs.n.dy_m4to50_ht2500toinf, procs.n.dy_m50toinf_pt40to100, procs.n.dy_m50toinf_pt100to200,
                procs.n.dy_m50toinf_pt200to400, procs.n.dy_m50toinf_pt400to600, procs.n.dy_m50toinf_pt600toinf,
            ],
        )
        cfg.add_process(
            name="dy_nnlo",
            id=7993,
            label="DY NNLO",
            processes=[
                procs.n.dy_ee_m10to50, procs.n.dy_ee_m50to120, procs.n.dy_ee_m120to200,
                procs.n.dy_ee_m200to400, procs.n.dy_ee_m400to800, procs.n.dy_ee_m800to1500,
                procs.n.dy_ee_m1500to2500, procs.n.dy_ee_m2500to4000, procs.n.dy_ee_m4000to6000,
                procs.n.dy_ee_m6000toinf, procs.n.dy_mumu_m10to50, procs.n.dy_mumu_m50to120,
                procs.n.dy_mumu_m120to200, procs.n.dy_mumu_m200to400, procs.n.dy_mumu_m400to800,
                procs.n.dy_mumu_m800to1500, procs.n.dy_mumu_m1500to2500, procs.n.dy_mumu_m2500to4000,
                procs.n.dy_mumu_m4000to6000, procs.n.dy_mumu_m6000toinf, procs.n.dy_tautau_m10to50,
                procs.n.dy_tautau_m50to120, procs.n.dy_tautau_m120to200, procs.n.dy_tautau_m200to400,
                procs.n.dy_tautau_m400to800, procs.n.dy_tautau_m800to1500, procs.n.dy_tautau_m1500to2500,
                procs.n.dy_tautau_m2500to4000, procs.n.dy_tautau_m4000to6000, procs.n.dy_tautau_m6000toinf,
            ],
        )
        """

    # processes we are interested in
    process_names = [
        "data",
        "tt",
        "st",
        # "dy_lo",
        "dy",
        "tt_multiboson",
        "all_v",
        "qcd",
        "h",
        "hh_ggf_hbb_htt_kl1_kt1",
        "hh_ggf_hbb_htt_kl0_kt1",
        "hh_ggf_hbb_htt_kl2p45_kt1",
        "hh_ggf_hbb_htt_kl5_kt1",
        "hh_ggf_hbb_htt_kl0_kt1_c21",
        "hh_ggf_hbb_htt_kl1_kt1_c23",
        "hh_vbf_hbb_htt_kv1_k2v1_kl1",
        "hh_vbf_hbb_htt_kv1_k2v0_kl1",
        "hh_vbf_hbb_htt_kv1p74_k2v1p37_kl14p4",
        "hh_vbf_hbb_htt_kv2p12_k2v3p87_klm5p96",
        "hh_vbf_hbb_htt_kvm0p012_k2v0p03_kl10p2",
        "hh_vbf_hbb_htt_kvm0p758_k2v1p44_klm19p3",
        "hh_vbf_hbb_htt_kvm0p962_k2v0p959_klm1p43",
        "hh_vbf_hbb_htt_kvm1p21_k2v1p94_klm0p94",
        "hh_vbf_hbb_htt_kvm1p6_k2v2p72_klm1p36",
        "hh_vbf_hbb_htt_kvm1p83_k2v3p57_klm3p39",
        "radion_hh_ggf_hbb_htt_m450",
        "radion_hh_ggf_hbb_htt_m1200",
        "graviton_hh_ggf_hbb_htt_m450",
        "graviton_hh_ggf_hbb_htt_m1200",
    ]
    for process_name in process_names:
        if process_name in procs:
            proc = procs.get(process_name)
        elif process_name == "qcd":
            # qcd is not part of procs since there is no dataset registered for it
            from cmsdb.processes.qcd import qcd
            proc = qcd
        else:
            # development switch in case processes are not _yet_ there
            continue

        # add tags to processes
        if process_name.startswith("hh_"):
            proc.add_tag("signal")
            proc.add_tag("nonresonant_signal")
        if process_name.startswith(("graviton_hh_", "radion_hh_")):
            proc.add_tag("signal")
            proc.add_tag("resonant_signal")
        if re.match(r"^tt(|_.+)$", process_name):
            for _proc, _, _ in proc.walk_processes(include_self=True):
                _proc.add_tag({"ttbar", "tt"})
        if re.match(r"^dy(|_.+)$", process_name):
            for _proc, _, _ in proc.walk_processes(include_self=True):
                _proc.add_tag("dy")
        """
        if process_name.startswith("dy_") and process_name.endswith("_madgraph"):
            proc.add_tag("dy_lo")
        if process_name.startswith("dy_") and process_name.endswith("_amcatnlo"):
            proc.add_tag("dy_nlo")
        if process_name.startswith("dy_") and process_name.endswith("_powheg"):
            proc.add_tag("dy_nnlo")
        """
        if re.match(r"^w_lnu(|_.+)$", process_name):
            for _proc, _, _ in proc.walk_processes(include_self=True):
                _proc.add_tag("w_lnu")

        # add the process
        cfg.add_process(proc)

    # configure colors, labels, etc
    from hbt.config.styles import stylize_processes
    stylize_processes(cfg)

    ################################################################################################
    # datasets
    ################################################################################################

    # add datasets we need to study
    dataset_names = [
        # hh ggf
        "hh_ggf_hbb_htt_kl1_kt1_powheg",
        "hh_ggf_hbb_htt_kl0_kt1_powheg",
        "hh_ggf_hbb_htt_kl2p45_kt1_powheg",
        "hh_ggf_hbb_htt_kl5_kt1_powheg",

        # hh vbf
        "hh_vbf_hbb_htt_kv1_k2v1_kl1_madgraph",
        "hh_vbf_hbb_htt_kv1_k2v0_kl1_madgraph",
        "hh_vbf_hbb_htt_kv1p74_k2v1p37_kl14p4_madgraph",
        "hh_vbf_hbb_htt_kv2p12_k2v3p87_klm5p96_madgraph",
        "hh_vbf_hbb_htt_kvm0p012_k2v0p03_kl10p2_madgraph",
        "hh_vbf_hbb_htt_kvm0p758_k2v1p44_klm19p3_madgraph",
        "hh_vbf_hbb_htt_kvm0p962_k2v0p959_klm1p43_madgraph",
        "hh_vbf_hbb_htt_kvm1p21_k2v1p94_klm0p94_madgraph",
        "hh_vbf_hbb_htt_kvm1p6_k2v2p72_klm1p36_madgraph",
        "hh_vbf_hbb_htt_kvm1p83_k2v3p57_klm3p39_madgraph",
        # privately produced datasets for 2022 and 2023
        # "hh_vbf_hbb_htt_kv1_k2v1_kl1_prv_madgraph",
        # "hh_vbf_hbb_htt_kv1_k2v0_kl1_prv_madgraph",
        # "hh_vbf_hbb_htt_kvm0p962_k2v0p959_klm1p43_prv_madgraph",
        # "hh_vbf_hbb_htt_kvm1p21_k2v1p94_klm0p94_prv_madgraph",
        # "hh_vbf_hbb_htt_kvm1p6_k2v2p72_klm1p36_prv_madgraph",
        # "hh_vbf_hbb_htt_kvm1p83_k2v3p57_klm3p39_prv_madgraph",

        # x -> hh resonances
        *if_era(year=2022, values=[
            "radion_hh_ggf_hbb_htt_m450_madgraph",
            "radion_hh_ggf_hbb_htt_m1200_madgraph",
            "graviton_hh_ggf_hbb_htt_m450_madgraph",
            "graviton_hh_ggf_hbb_htt_m1200_madgraph",
        ]),

        # ttbar
        "tt_sl_powheg",
        "tt_dl_powheg",
        "tt_fh_powheg",

        # single top
        *if_not_era(year=2024, values=[
            "st_tchannel_t_4f_powheg",
            "st_tchannel_tbar_4f_powheg",
        ]),
        # dedicated decay channels in 2024
        *if_era(year=2024, values=[
            "st_tchannel_t_had_4f_powheg",
            "st_tchannel_t_lep_4f_powheg",
            "st_tchannel_tbar_had_4f_powheg",
            "st_tchannel_tbar_lep_4f_powheg",
        ]),
        "st_twchannel_t_sl_powheg",
        "st_twchannel_tbar_sl_powheg",
        "st_twchannel_t_dl_powheg",
        "st_twchannel_tbar_dl_powheg",
        "st_twchannel_t_fh_powheg",
        "st_twchannel_tbar_fh_powheg",
        "st_schannel_t_lep_4f_amcatnlo",
        "st_schannel_tbar_lep_4f_amcatnlo",

        # tt + v
        "ttw_wlnu_amcatnlo",
        *if_not_era(year=2024, values=[  # TODO: check status
            "ttz_zqq_amcatnlo",  # TODO: 2024: https://cms-pdmv-prod.web.cern.ch/grasp/samples?dataset_query=TTZ-ZtoQQ-1Jets_TuneCP5_13p6TeV_amcatnloFXFX-pythia8&campaign=*2024Summer24* # noqa
        ]),
        "ttz_zll_m4to50_amcatnlo",
        "ttz_zll_m50toinf_amcatnlo",

        # tt + vv
        "ttww_madgraph",
        *if_not_era(year=2022, tag="preEE", values=[
            "ttwz_madgraph",  # not available in 22pre
        ]),
        "ttzz_madgraph",

        # dy, amcatnlo
        # "dy_m4to10_amcatnlo",  # affected by the pythia bug in 22+23, no replacement planned, also not for 2024
        # "dy_m10to50_amcatnlo",  # affected by the pythia bug in 22+23, no replacement planned, also not for 2024
        *if_not_era(year=2024, values=[  # TODO: check status
            "dy_m50toinf_amcatnlo",  # TODO: 2024: https://cms-pdmv-prod.web.cern.ch/grasp/samples?dataset_query=DYto2L-2Jets_Bin-MLL-50_TuneCP5_13p6TeV_amcatnloFXFX-pythia8&campaign=*2024Summer24* # noqa
            "dy_m50toinf_0j_amcatnlo",
            "dy_m50toinf_1j_amcatnlo",
            "dy_m50toinf_2j_amcatnlo",
        ]),
        "dy_m50toinf_1j_pt40to100_amcatnlo",
        "dy_m50toinf_1j_pt100to200_amcatnlo",
        "dy_m50toinf_1j_pt200to400_amcatnlo",
        "dy_m50toinf_1j_pt400to600_amcatnlo",
        "dy_m50toinf_1j_pt600toinf_amcatnlo",
        "dy_m50toinf_2j_pt40to100_amcatnlo",
        "dy_m50toinf_2j_pt100to200_amcatnlo",
        "dy_m50toinf_2j_pt200to400_amcatnlo",
        "dy_m50toinf_2j_pt400to600_amcatnlo",
        "dy_m50toinf_2j_pt600toinf_amcatnlo",
        # specific tautau datasets, with pythia bug fix for 2022/23
        *if_era(year=2024, values=[
            "dy_tautau_m50toinf_amcatnlo",  # was not produced for 2022/23
        ]),
        "dy_tautau_m50toinf_0j_amcatnlo",
        *if_not_era(year=2024, values=[
            "dy_tautau_m50toinf_1j_amcatnlo",  # TODO: 2024: https://cms-pdmv-prod.web.cern.ch/grasp/samples?dataset_query=DYto2Tau-2Jets*amc*&campaign=*2024Summer24* # noqa
            "dy_tautau_m50toinf_2j_amcatnlo",  # TODO: 2024: https://cms-pdmv-prod.web.cern.ch/grasp/samples?dataset_query=DYto2Tau-2Jets*amc*&campaign=*2024Summer24* # noqa
        ]),
        # additionally filtered datasets for 2022/2023 disabled for now
        # *if_not_era(year=2024, values=[
        #     "dy_tautau_m50toinf_0j_filtered_amcatnlo",
        #     "dy_tautau_m50toinf_1j_filtered_amcatnlo",
        #     "dy_tautau_m50toinf_2j_filtered_amcatnlo",
        # ]),
        # TODO for 2024:
        # - stitching strategy changes:
        #   - no lepton-inclusive datasets available (yet), need to add xsecs manually to cmsdb and disable stitching
        #   - njet-inclusive, tautau filtered dataset available in 2024, need stitching there

        # dy, powheg
        # *if_era(year=2022, values=["dy_ee_m50toinf_powheg"]),  # 50toinf only available in 2022, requires stitching
        # "dy_ee_m10to50_powheg",
        # "dy_ee_m50to120_powheg",
        # "dy_ee_m120to200_powheg",
        # "dy_ee_m200to400_powheg",
        # "dy_ee_m400to800_powheg",
        # "dy_ee_m800to1500_powheg",
        # "dy_ee_m1500to2500_powheg",
        # "dy_ee_m2500to4000_powheg",
        # "dy_ee_m4000to6000_powheg",
        # "dy_ee_m6000toinf_powheg",
        # "dy_mumu_m10to50_powheg",
        # "dy_mumu_m50to120_powheg",
        # "dy_mumu_m120to200_powheg",
        # "dy_mumu_m200to400_powheg",
        # "dy_mumu_m400to800_powheg",
        # "dy_mumu_m800to1500_powheg",
        # "dy_mumu_m1500to2500_powheg",
        # "dy_mumu_m2500to4000_powheg",
        # "dy_mumu_m4000to6000_powheg",
        # "dy_mumu_m6000toinf_powheg",
        # "dy_tautau_m10to50_powheg",
        # "dy_tautau_m50to120_powheg",
        # "dy_tautau_m120to200_powheg",
        # "dy_tautau_m200to400_powheg",
        # "dy_tautau_m400to800_powheg",
        # "dy_tautau_m800to1500_powheg",
        # "dy_tautau_m1500to2500_powheg",
        # "dy_tautau_m2500to4000_powheg",
        # "dy_tautau_m4000to6000_powheg",
        # "dy_tautau_m6000toinf_powheg",

        # w + jets
        # inclusive samples not produced for 2024
        *if_not_era(year=2024, values=[
            "w_lnu_amcatnlo",
            "w_lnu_0j_amcatnlo",
            "w_lnu_1j_amcatnlo",
            "w_lnu_2j_amcatnlo",
        ]),
        "w_lnu_1j_pt40to100_amcatnlo",
        "w_lnu_1j_pt100to200_amcatnlo",
        "w_lnu_1j_pt200to400_amcatnlo",
        "w_lnu_1j_pt400to600_amcatnlo",
        "w_lnu_1j_pt600toinf_amcatnlo",
        "w_lnu_2j_pt40to100_amcatnlo",
        "w_lnu_2j_pt100to200_amcatnlo",
        "w_lnu_2j_pt200to400_amcatnlo",
        "w_lnu_2j_pt400to600_amcatnlo",
        "w_lnu_2j_pt600toinf_amcatnlo",

        # z + jets (not DY but qq)
        # decided to drop z_qq for now as their contribution is negligible,
        # but we should check that again at a much later stage
        # "z_qq_1j_pt100to200_amcatnlo",
        # "z_qq_1j_pt200to400_amcatnlo",
        # "z_qq_1j_pt400to600_amcatnlo",
        # "z_qq_1j_pt600toinf_amcatnlo",
        # "z_qq_2j_pt100to200_amcatnlo",
        # "z_qq_2j_pt200to400_amcatnlo",
        # "z_qq_2j_pt400to600_amcatnlo",
        # "z_qq_2j_pt600toinf_amcatnlo",

        # vbf w/z production
        "w_vbf_wlnu_madgraph",
        "z_vbf_zll_m50toinf_madgraph",

        # vv
        "zz_pythia",
        "wz_pythia",
        "ww_pythia",

        # vvv
        "www_4f_amcatnlo",
        "wwz_4f_amcatnlo",
        "wzz_amcatnlo",
        "zzz_amcatnlo",

        # single H
        "h_ggf_htt_powheg",
        "h_ggf_hbb_powheg",
        "h_vbf_htt_powheg",
        "h_vbf_hbb_powheg",
        "wmh_wlnu_hbb_powheg",
        "wph_wlnu_hbb_powheg",
        "wph_htt_powheg",
        "wmh_htt_powheg",
        "wph_wqq_hbb_powheg",
        "wmh_wqq_hbb_powheg",
        "zh_zll_hbb_powheg",
        "zh_zqq_hbb_powheg",
        "zh_htt_powheg",
        "zh_gg_zll_hbb_powheg",
        "zh_gg_zqq_hbb_powheg",
        "zh_gg_znunu_hbb_powheg",
        "tth_hbb_powheg",
        "tth_hnonbb_powheg",

        # data
        *if_era(year=2022, tag="preEE", values=[
            f"data_{stream}_{period}" for stream in ["e", "mu", "tau"] for period in "cd"
        ]),
        *if_era(year=2022, tag="postEE", values=[
            f"data_{stream}_{period}" for stream in ["e", "mu", "tau"] for period in "efg"
        ]),
        *if_era(year=2023, tag="preBPix", values=[
            f"data_{stream}_c{v}" for stream in ["e", "mu", "tau"] for v in "1234"
        ]),
        *if_era(year=2023, tag="postBPix", values=[
            f"data_{stream}_d{v}" for stream in ["e", "mu", "tau"] for v in "12"
        ]),
        *if_era(year=2024, values=[
            f"data_{stream}_{period}" for stream in ["e", "mu", "tau"] for period in "cdefghi"
        ]),
    ]
    for dataset_name in dataset_names:
        # skip when in sync mode and not exiting
        if sync_mode and not campaign.has_dataset(dataset_name):
            continue

        # add the dataset
        dataset = cfg.add_dataset(campaign.get_dataset(dataset_name))
        # add tags to datasets
        if dataset.name.startswith("data_e_"):
            dataset.add_tag({"etau", "emu_from_e", "ee"})
        if dataset.name.startswith("data_mu_"):
            dataset.add_tag({"mutau", "emu_from_mu", "mumu"})
        if dataset.name.startswith("data_tau_"):
            dataset.add_tag({"tautau"})
        if dataset.name.startswith("tt_"):
            dataset.add_tag({"has_top", "ttbar", "tt"})
        if dataset.name.startswith("st_"):
            dataset.add_tag({"has_top", "single_top", "st"})
        if dataset.name.startswith("dy_"):
            dataset.add_tag("dy")
            if dataset.name.endswith("_madgraph"):
                dataset.add_tag("dy_madgraph")
            elif dataset.name.endswith("_amcatnlo"):
                dataset.add_tag("dy_amcatnlo")
            elif dataset.name.endswith("_powheg"):
                dataset.add_tag("dy_powheg")
            # tags for advanced, lepton based stitching in amcatnlo
            # (not adding the tags will result in the default selection and stitching behavior)
            if dataset.name.endswith("_amcatnlo"):
                dataset.add_tag("dy_lep_amcatnlo")  # trigges the lepton channel stitching in the default selector
                if run == 3 and re.match(r"^dy_m50toinf_(|\dj_(|pt.+_))amcatnlo$", dataset.name):
                    dataset.add_tag("dy_drop_tautau")  # drops tautau events in the default selector
        if (
            re.match(r"^dy_m50toinf_\dj_(|pt.+_)amcatnlo$", dataset.name) or
            re.match(r"^dy_tautau_m50toinf_\dj_(|filtered_)amcatnlo$", dataset.name) or
            (
                "dy_ee_m50toinf_powheg" in cfg.datasets and
                re.match(r"^dy_ee_m.*_powheg$", dataset.name) and
                dataset.name not in {"dy_ee_m50toinf_powheg", "dy_ee_m10to50_powheg"}
            )
        ):
            dataset.add_tag("dy_stitched")
        if dataset.name.startswith("w_lnu_"):
            dataset.add_tag("w_lnu")
        if re.match(r"^w_lnu_\dj_(|pt.+_)amcatnlo$", dataset.name):
            dataset.add_tag("w_lnu_stitched")
        # datasets that are allowed to contain some events with missing lhe infos
        # (known to happen for amcatnlo)
        if dataset.name.endswith("_amcatnlo") or re.match(r"^z_vbf_.*madgraph$", dataset.name):
            dataset.add_tag("partial_lhe_weights")
        # datasets that are known to have no lhe info at all
        if law.util.multi_match(dataset.name, [
            r"^(ww|wz|zz)_.*pythia$",
            r"^tt(w|z)_.*amcatnlo$",
        ]):
            dataset.add_tag("no_lhe_weights")
            dataset.remove_tag("partial_lhe_weights")
        if dataset.name.startswith(("h_", "wph_", "wmh_", "zh_")):
            dataset.add_tag("has_higgs")
        if dataset.name.startswith(("tth_",)):
            dataset.add_tag({"has_top", "has_higgs"})
        if dataset.name.startswith("hh_"):
            dataset.add_tag({"signal", "nonresonant_signal", "has_higgs"})
            if dataset.name.startswith("hh_ggf_"):
                dataset.add_tag("ggf")
            elif dataset.name.startswith("hh_vbf_"):
                dataset.add_tag("vbf")
        if dataset.name.startswith(("graviton_hh_", "radion_hh_")):
            dataset.add_tag({"signal", "resonant_signal", "has_higgs"})
            if dataset.name.startswith(("graviton_hh_ggf_", "radion_hh_ggf")):
                dataset.add_tag("ggf")
            elif dataset.name.startswith(("graviton_hh_vbf_", "radion_hh_vbf")):
                dataset.add_tag("vbf")

        # bad ecalBadCalibFilter MET filter in 2022 data
        # https://twiki.cern.ch/twiki/bin/view/CMS/MissingETOptionalFiltersRun2?rev=172#ECal_BadCalibration_Filter_Flag
        # https://cms-talk.web.cern.ch/t/noise-met-filters-in-run-3/63346/5
        if year == 2022 and dataset.is_data and dataset.x.era in "FG":
            dataset.add_tag("needs_custom_ecalBadCalibFilter")

        # apply an optional limit on the number of files
        if limit_dataset_files:
            for info in dataset.info.values():
                info.n_files = min(info.n_files, limit_dataset_files)

        # apply synchronization settings
        if sync_mode:
            # only first file per
            for info in dataset.info.values():
                info.n_files = 1

    # verify that the root process of each dataset is part of any of the registered processes
    if not sync_mode:
        verify_config_processes(cfg, warn=True)

    ################################################################################################
    # task defaults and groups
    ################################################################################################

    # default objects
    cfg.x.default_calibrator = "default"
    cfg.x.default_selector = "default"
    cfg.x.default_reducer = "default"
    cfg.x.default_producer = "default"
    cfg.x.default_ml_model = None
    cfg.x.default_inference_model = "default_no_shifts"
    cfg.x.default_categories = ("all",)
    cfg.x.default_variables = ("njet", "nbtag", "res_pdnn_hh", "res_dnn_hh")
    cfg.x.default_hist_producer = "default"

    # process groups for conveniently looping over certain processes
    # (used in wrapper_factory and during plotting)
    cfg.x.process_groups = {
        "signals": [
            "hh_ggf_hbb_htt_kl1_kt1",
            "hh_vbf_hbb_htt_kv1_k2v1_kl1",
        ],
        "signals_ggf": [
            "hh_ggf_hbb_htt_kl0_kt1",
            "hh_ggf_hbb_htt_kl1_kt1",
            "hh_ggf_hbb_htt_kl2p45_kt1",
            "hh_ggf_hbb_htt_kl5_kt1",
        ],
        "backgrounds": (backgrounds := [
            "dy",
            "tt",
            "qcd",
            "st",
            "tt_multiboson",
            "multiboson",
            "v",
            "h",
            "ewk",
        ]),
        "dy_split": [
            "dy_m50toinf_0j",
            "dy_m50toinf_1j_pt0to40", "dy_m50toinf_1j_pt40to100", "dy_m50toinf_1j_pt100to200",
            "dy_m50toinf_1j_pt200to400", "dy_m50toinf_1j_pt400to600", "dy_m50toinf_1j_pt600toinf",
            "dy_m50toinf_2j_pt0to40", "dy_m50toinf_2j_pt40to100", "dy_m50toinf_2j_pt100to200",
            "dy_m50toinf_2j_pt200to400", "dy_m50toinf_2j_pt400to600", "dy_m50toinf_2j_pt600toinf",
            "dy_m50toinf_ge3j",
        ],
        "sm_ggf": (sm_ggf_group := ["hh_ggf_hbb_htt_kl1_kt1", *backgrounds]),
        "sm": (sm_group := ["hh_ggf_hbb_htt_kl1_kt1", "hh_vbf_hbb_htt_kv1_k2v1_kl1", *backgrounds]),
        "sm_ggf_data": ["data"] + sm_ggf_group,
        "sm_data": ["data"] + sm_group,
        "bkg_data": ["data"] + backgrounds,
    }

    # define inclusive datasets for the stitched process identification with corresponding leaf processes
    if run == 3 and not sync_mode:
        # drell-yan, amcatnlo, using fully inclusive dataset
        if year in {2022, 2023} and "dy_m50toinf_amcatnlo" in cfg.datasets:
            if cfg.datasets.n.dy_m50toinf_amcatnlo.has_tag("dy_drop_tautau"):
                # more involved stitching with additional lepton enriched datasets
                expand_lep = lambda names: [
                    procs.get(f"dy_{ll}_{name}")
                    for ll in ["ee", "mumu", "tautau"]
                    for name in law.util.make_list(names)
                ]
                cfg.x.dy_lep_amcatnlo_stitching = {
                    "m50toinf": {
                        "inclusive_dataset": cfg.datasets.n.dy_m50toinf_amcatnlo,
                        "leaf_processes": [
                            # the following processes cover the full njet and pt phasespace per lepton channel
                            *expand_lep("m50toinf_0j"),
                            *expand_lep([
                                f"m50toinf_{nj}j_pt{pt}"
                                for nj in [1, 2]
                                for pt in ["0to40", "40to100", "100to200", "200to400", "400to600", "600toinf"]
                            ]),
                            *expand_lep("m50toinf_ge3j"),
                        ],
                    },
                }
            else:
                # default stitching, without lepton enriched datasets
                cfg.x.dy_amcatnlo_stitching = {
                    "m50toinf": {
                        "inclusive_dataset": cfg.datasets.n.dy_m50toinf_amcatnlo,
                        "leaf_processes": [
                            # the following processes cover the full njet and pt phasespace
                            cfg.get_process("dy_m50toinf_0j"),
                            *(
                                cfg.get_process(f"dy_m50toinf_{nj}j_pt{pt}")
                                for nj in [1, 2]
                                for pt in ["0to40", "40to100", "100to200", "200to400", "400to600", "600toinf"]
                            ),
                            cfg.get_process("dy_m50toinf_ge3j"),
                        ],
                    },
                }
        # drell-yan, amcatnlo, using tautau inclusive dataset for 2024
        if year == 2024 and "dy_tautau_m50toinf_amcatnlo" in cfg.datasets:
            # TODO: 2024: add stitching config, but somehow merge with the one above
            pass
        # drell-yan, powheg
        if year == 2022 and "dy_ee_m50toinf_powheg" in cfg.datasets:
            cfg.x.dy_powheg_stitching = {
                "ee_m50toinf": {
                    "inclusive_dataset": cfg.datasets.n.dy_ee_m50toinf_powheg,
                    "leaf_processes": [
                        # the following processes cover the full inv mass phasespace
                        *(
                            cfg.get_process(f"dy_ee_m{mass}")
                            for mass in [
                                "50to120", "120to200", "200to400", "400to800", "800to1500", "1500to2500", "2500to4000",
                                "4000to6000", "6000toinf",
                            ]
                        ),
                    ],
                },
            }
        # w + jets
        if year in {2022, 2023} and "w_lnu_amcatnlo" in cfg.datasets:
            cfg.x.w_lnu_stitching = {
                "incl": {
                    "inclusive_dataset": cfg.datasets.n.w_lnu_amcatnlo,
                    "leaf_processes": [
                        # the following processes cover the full njet and pt phasespace
                        cfg.get_process("w_lnu_0j"),
                        *(
                            cfg.get_process(f"w_lnu_{nj}j_pt{pt}")
                            for nj in [1, 2]
                            for pt in ["0to40", "40to100", "100to200", "200to400", "400to600", "600toinf"]
                        ),
                        cfg.get_process("w_lnu_ge3j"),
                    ],
                },
            }

    # dataset groups for conveniently looping over certain datasets
    # (used in wrapper_factory and during plotting)
    cfg.x.dataset_groups = {
        "data": (data_group := [dataset.name for dataset in cfg.datasets if dataset.is_data]),
        "backgrounds": (backgrounds := [
            # ! this "mindlessly" includes all non-signal MC datasets from above
            dataset.name for dataset in cfg.datasets
            if dataset.is_mc and not dataset.has_tag("signal")
        ]),
        "backgrounds_unstitched": (backgrounds_unstitched := [
            dataset.name for dataset in cfg.datasets
            if (
                dataset.is_mc and
                not dataset.has_tag("signal") and
                not dataset.has_tag({"dy_stitched", "w_lnu_stitched"}, mode=any)
            )
        ]),
        "sm_ggf": (sm_ggf_group := ["hh_ggf_hbb_htt_kl1_kt1_powheg", *backgrounds]),
        "sm": (sm_group := [
            "hh_ggf_hbb_htt_kl1_kt1_powheg",
            "hh_vbf_hbb_htt_kv1_k2v1_kl1_*madgraph",
            *backgrounds,
        ]),
        "sm_unstitched": (sm_group_unstitched := [
            "hh_ggf_hbb_htt_kl1_kt1_powheg",
            "hh_vbf_hbb_htt_kv1_k2v1_kl1_*madgraph",
            *backgrounds_unstitched,
        ]),
        "sm_ggf_data": data_group + sm_ggf_group,
        "sm_data": data_group + sm_group,
        "bkg_data": data_group + [*backgrounds],
        "sm_data_unstitched": data_group + sm_group_unstitched,
        "dy": [dataset.name for dataset in cfg.datasets if dataset.has_tag("dy")],
        "w_lnu": [dataset.name for dataset in cfg.datasets if dataset.has_tag("w_lnu")],
        "bkg_data_dy": backgrounds + [
            dataset.name for dataset in cfg.datasets
            if dataset.is_data and re.match(r"^data_(e|mu)_.+$", dataset.name)
        ],
    }

    # category groups for conveniently looping over certain categories
    # (used during plotting)
    cfg.x.category_groups = {}

    # variable groups for conveniently looping over certain variables
    # (used during plotting)
    cfg.x.variable_groups = {
        "hh": (hh := [f"hh_{var}" for var in ["energy", "mass", "pt", "eta", "phi", "dr"]]),
        # definition in analysis master
        """
        "dilep": (dilep := [f"dilep_{var}" for var in ["energy", "mass", "pt", "eta", "phi", "dr"]]),
        "dijet": (dijet := [f"dijet_{var}" for var in ["energy", "mass", "pt", "eta", "phi", "dr"]]),
        "default": [
            *dijet, *dilep, *hh,
            "mu1_pt", "mu1_eta", "mu1_phi", "mu2_pt", "mu2_eta", "mu2_phi",
            "e1_pt", "e1_eta", "e1_phi", "e2_pt", "e2_eta", "e2_phi",
            "tau1_pt", "tau1_eta", "tau1_phi", "tau2_pt", "tau2_eta", "tau2_phi",
        ],
        """
        # definition for DY plots
        "dilep": (dilep := [f"dilep_{var}" for var in ["mass", "pt"]]),
        "dibjet": (dibjet := [f"dibjet_{var}" for var in ["mass", "pt"]]),
        "nbjets": (nbjets := [f"nbjets_{var}" for var in ["deepjet", "pnet"]]),
        "lep": (lep := [f"{lepton}_{var}" for lepton in ["e1", "mu1", "tau1"] for var in ["pt", "eta"]]),
        "jet": (jet := [f"jet1_{var}" for var in ["pt", "eta"]]),
        "default": [
            "ht", *nbjets, *jet, *lep, *dilep, *dibjet, *hh, "njets",
        ],
        "dy_variables": [
            "ht", *nbjets, *dilep, *dibjet, "njets",
            # "njets-dilep_pt",
        ],
    }

    # shift groups for conveniently looping over certain shifts
    # (used during plotting)
    cfg.x.shift_groups = {}

    # selector step groups for conveniently looping over certain steps
    # (used in cutflow tasks)
    cfg.x.selector_step_groups = {
        "all": [],
        "none": ["mc_filter", "json"],
        "default": ["mc_filter", "json", "trigger", "met_filter", "jet_veto_map", "lepton", "jet2"],
        "no_jet": ["mc_filter", "json", "trigger", "met_filter", "jet_veto_map", "lepton"],
    }
    cfg.x.default_selector_steps = "all"

    # plotting overwrites
    from hbt.config.styles import setup_plot_styles
    setup_plot_styles(cfg)

    ################################################################################################
    # luminosity and normalization
    ################################################################################################

    # lumi values in 1/pb (= 1000/fb)
    # https://twiki.cern.ch/twiki/bin/view/CMS/LumiRecommendationsRun3?rev=27
    # https://twiki.cern.ch/twiki/bin/view/CMS/PdmVRun3Analysis
    # difference pre-post VFP: https://cds.cern.ch/record/2854610/files/DP2023_006.pdf
    # Lumis for Run3 within the Twiki are outdated as stated here:
    # https://cms-talk.web.cern.ch/t/luminosity-in-run2023c/116859/2
    # Run3 Lumis can be calculated with brilcalc tool https://twiki.cern.ch/twiki/bin/view/CMS/BrilcalcQuickStart?rev=15
    # CClub computed this already: https://gitlab.cern.ch/cclubbtautau/AnalysisCore/-/issues/49
    if year == 2016 and campaign.has_tag("preVFP"):
        cfg.x.luminosity = Number(19_500, {
            "lumi_13TeV_2016": 0.01j,
            "lumi_13TeV_correlated": 0.006j,
        })
    elif year == 2016 and campaign.has_tag("postVFP"):
        cfg.x.luminosity = Number(16_800, {
            "lumi_13TeV_2016": 0.01j,
            "lumi_13TeV_correlated": 0.006j,
        })
    elif year == 2017:
        cfg.x.luminosity = Number(41_480, {
            "lumi_13TeV_2017": 0.02j,
            "lumi_13TeV_1718": 0.006j,
            "lumi_13TeV_correlated": 0.009j,
        })
    elif year == 2018:
        cfg.x.luminosity = Number(59_830, {
            "lumi_13TeV_2017": 0.015j,
            "lumi_13TeV_1718": 0.002j,
            "lumi_13TeV_correlated": 0.02j,
        })
    elif year == 2022 and campaign.has_tag("preEE"):
        cfg.x.luminosity = Number(7_980.4541, {
            "lumi_13p6TeV_2022": 0.014j,
        })
    elif year == 2022 and campaign.has_tag("postEE"):
        cfg.x.luminosity = Number(26_671.6097, {
            "lumi_13p6TeV_2022": 0.014j,
        })
    elif year == 2023 and campaign.has_tag("preBPix"):
        cfg.x.luminosity = Number(18_062.6591, {
            "lumi_13p6TeV_2023": 0.013j,
        })
    elif year == 2023 and campaign.has_tag("postBPix"):
        cfg.x.luminosity = Number(9_693.1301, {
            "lumi_13p6TeV_2023": 0.013j,
        })
    elif year == 2024:
        cfg.x.luminosity = Number(108_952.7546, {
            "lumi_13p6TeV_2024": 0.013j,  # TODO 2024: update uncertainty once available
        })
    else:
        assert False

    # minimum bias cross section in mb (milli) for creating PU weights, values from
    # https://twiki.cern.ch/twiki/bin/view/CMS/PileupJSONFileforData?rev=52#Recommended_cross_section
    cfg.x.minbias_xs = Number(69.2, 0.046j)

    ################################################################################################
    # met settings
    ################################################################################################

    if run == 2:
        cfg.x.met_name = "MET"
        cfg.x.raw_met_name = "RawMET"

        # met phi correction config
        from columnflow.calibration.cms.met import METPhiConfigRun2
        cfg.x.met_phi_correction = METPhiConfigRun2(
            met_name=cfg.x.met_name,
            correction_set_template="{variable}_metphicorr_pfmet_{data_source}",
            keep_uncorrected=True,
        )
    elif run == 3:
        cfg.x.met_name = "PuppiMET"
        cfg.x.raw_met_name = "RawPuppiMET"

        # met phi correction config
        from columnflow.calibration.cms.met import METPhiConfig
        cfg.x.met_phi_correction = METPhiConfig(
            met_name=cfg.x.met_name,
            met_type=cfg.x.met_name,
            correction_set="met_xy_corrections",
            keep_uncorrected=True,
            pt_phi_variations={
                "stat_xdn": "metphi_statx_down",
                "stat_xup": "metphi_statx_up",
                "stat_ydn": "metphi_staty_down",
                "stat_yup": "metphi_staty_up",
            },
            variations={
                "pu_dn": "minbias_xs_down",
                "pu_up": "minbias_xs_up",
            },
        )
    else:
        assert False

    ################################################################################################
    # jet settings
    # TODO: keep a single table somewhere that configures all settings: btag correlation, year
    #       dependence, usage in calibrator, etc
    ################################################################################################

    # common jec/jer settings configuration
    if run == 2:
        # https://cms-jerc.web.cern.ch/Recommendations/#run-2
        # https://twiki.cern.ch/twiki/bin/view/CMS/JECDataMC?rev=204
        # https://twiki.cern.ch/twiki/bin/view/CMS/JetResolution?rev=109
        jec_campaign = f"Summer19UL{year2}{campaign.x.postfix}"
        jec_version = {2016: "V7", 2017: "V5", 2018: "V5"}[year]
        jer_campaign = f"Summer{'20' if year == 2016 else '19'}UL{year2}{campaign.x.postfix}"
        jer_version = "JR" + {2016: "V3", 2017: "V2", 2018: "V2"}[year]
        jet_type = "AK4PFchs"
    elif run == 3:
        # https://cms-jerc.web.cern.ch/Recommendations/#2022
        jerc_postfix = {
            (2022, ""): "_22Sep2023",
            (2022, "EE"): "_22Sep2023",
            (2023, ""): "Prompt23",
            (2023, "BPix"): "Prompt23",
            (2024, ""): "Prompt24",
        }[(year, campaign.x.postfix)]
        jec_campaign = f"Summer{year2}{campaign.x.postfix}{jerc_postfix}"
        jec_version = {
            (2022, ""): "V3",
            (2022, "EE"): "V3",
            (2023, ""): "V2",
            (2023, "BPix"): "V2",
            (2024, ""): "V1",
        }[(year, campaign.x.postfix)]
        jer_campaign = f"Summer{year2}{campaign.x.postfix}{jerc_postfix}"
        # special "Run" fragment in 2023 jer campaign
        if year == 2023:
            jer_campaign += f"_Run{'Cv1234' if campaign.has_tag('preBPix') else 'D'}"
        jer_version = "JR" + {2022: "V1", 2023: "V1", 2024: "V1"}[year]
        jet_type = "AK4PFPuppi"
    else:
        assert False

    # full list of jec sources in a fixed order that is used to assign consistent ids across configs
    # (please add new sources at the bottom to preserve the order of existing ones)
    # the boolean flag decides whether to use them in the JEC config and if shifts should be created for them
    all_jec_sources = {
        "AbsoluteStat": False,
        "AbsoluteScale": False,
        "AbsoluteSample": False,
        "AbsoluteFlavMap": False,
        "AbsoluteMPFBias": False,
        "Fragmentation": False,
        "SinglePionECAL": False,
        "SinglePionHCAL": False,
        "FlavorQCD": False,
        "TimePtEta": False,
        "RelativeJEREC1": False,
        "RelativeJEREC2": False,
        "RelativeJERHF": False,
        "RelativePtBB": False,
        "RelativePtEC1": False,
        "RelativePtEC2": False,
        "RelativePtHF": False,
        "RelativeBal": False,
        "RelativeSample": False,
        "RelativeFSR": False,
        "RelativeStatFSR": False,
        "RelativeStatEC": False,
        "RelativeStatHF": False,
        "PileUpDataMC": False,
        "PileUpPtRef": False,
        "PileUpPtBB": False,
        "PileUpPtEC1": False,
        "PileUpPtEC2": False,
        "PileUpPtHF": False,
        "PileUpMuZero": False,
        "PileUpEnvelope": False,
        "SubTotalPileUp": False,
        "SubTotalRelative": False,
        "SubTotalPt": False,
        "SubTotalScale": False,
        "SubTotalAbsolute": False,
        "SubTotalMC": False,
        "Total": True,
        "TotalNoFlavor": False,
        "TotalNoTime": False,
        "TotalNoFlavorNoTime": False,
        "FlavorZJet": False,
        "FlavorPhotonJet": False,
        "FlavorPureGluon": False,
        "FlavorPureQuark": False,
        "FlavorPureCharm": False,
        "FlavorPureBottom": False,
        "TimeRunA": False,
        "TimeRunB": False,
        "TimeRunC": False,
        "TimeRunD": False,
        "CorrelationGroupMPFInSitu": True,
        "CorrelationGroupIntercalibration": True,
        "CorrelationGroupbJES": True,
        "CorrelationGroupFlavor": True,
        "CorrelationGroupUncorrelated": True,
    }

    cfg.x.jec = DotDict.wrap({
        "Jet": {
            "campaign": jec_campaign,
            "version": jec_version,
            "data_per_era": year == 2022,  # 2022 JEC has the era in the correction set name
            "jet_type": jet_type,
            "levels": ["L1FastJet", "L2Relative", "L2L3Residual", "L3Absolute"],
            "levels_for_type1_met": ["L1FastJet"],
            "uncertainty_sources": [src for src, flag in all_jec_sources.items() if flag],
        },
    })

    # JER
    cfg.x.jer = DotDict.wrap({
        "Jet": {
            "campaign": jer_campaign,
            "version": jer_version,
            "jet_type": jet_type,
        },
    })

    # updated jet id
    from columnflow.production.cms.jet import JetIdConfig
    cfg.x.jet_id = JetIdConfig(corrections={"AK4PUPPI_Tight": 2, "AK4PUPPI_TightLeptonVeto": 3})
    cfg.x.fatjet_id = JetIdConfig(corrections={"AK8PUPPI_Tight": 2, "AK8PUPPI_TightLeptonVeto": 3})

    # trigger sf corrector
    cfg.x.jet_trigger_corrector = "jetlegSFs"

    ################################################################################################
    # tau settings
    ################################################################################################

    # tau tagger name
    # (needed by TECConfig below as well as tau selection)
    if run == 2:
        # TODO: still correct? what about 2p5?
        cfg.x.tau_tagger = "DeepTau2017v2p1"
    elif run == 3:
        # https://twiki.cern.ch/twiki/bin/view/CMS/TauIDRecommendationForRun3?rev=9
        cfg.x.tau_tagger = "DeepTau2018v2p5"  # TODO: 2024: still correct? also check ids below
    else:
        assert False

    # deep tau ID working point bitmask/position to name mapping
    if campaign.x.version < 10:
        cfg.x.deeptau_ids = DotDict.wrap({
            "vs_e": {"vvvloose": 1, "vvloose": 2, "vloose": 4, "loose": 8, "medium": 16, "tight": 32, "vtight": 64, "vvtight": 128},  # noqa: E501
            "vs_jet": {"vvvloose": 1, "vvloose": 2, "vloose": 4, "loose": 8, "medium": 16, "tight": 32, "vtight": 64, "vvtight": 128},  # noqa: E501
            "vs_mu": {"vloose": 1, "loose": 2, "medium": 4, "tight": 8},
        })
    else:
        cfg.x.deeptau_ids = DotDict.wrap({
            "vs_e": {"vvvloose": 1, "vvloose": 2, "vloose": 3, "loose": 4, "medium": 5, "tight": 6, "vtight": 7, "vvtight": 8},  # noqa: E501
            "vs_jet": {"vvvloose": 1, "vvloose": 2, "vloose": 3, "loose": 4, "medium": 5, "tight": 6, "vtight": 7, "vvtight": 8},  # noqa: E501
            "vs_mu": {"vloose": 1, "loose": 2, "medium": 3, "tight": 4},
        })

    # employed deeptau working points, potentially channel dependent
    cfg.x.deeptau_wps = DotDict.wrap({
        "vs_e": "vvloose",
        "vs_mu": {
            "etau": "tight",
            "mutau": "tight",
            "tautau": "vloose",
        },
        "vs_jet": "medium",
    })

    # tec config
    from columnflow.calibration.cms.tau import TECConfig
    corrector_kwargs = {"wp": "Medium", "wp_VSe": "VVLoose"} if run == 3 else {}  # values correspond to wps above
    cfg.x.tec = TECConfig(tagger=cfg.x.tau_tagger, corrector_kwargs=corrector_kwargs)

    # tau trigger working points
    cfg.x.tau_trigger_working_points = DotDict.wrap({
        "vs_jet": "Medium",
        "vs_mu_single": "Tight",
        "vs_mu_cross": "VLoose",
        "vs_e_single": "VVLoose",
        "vs_e_cross": "VVLoose",
        "trigger_corr": "VVLoose",
    })

    # tau trigger correctors
    cfg.x.tau_trigger_corrector = "tau_trigger"
    cfg.x.tau_trigger_corrector_cclub = "tauTriggerSF"

    ################################################################################################
    # electron settings
    ################################################################################################

    # names of electron correction sets and working points
    from columnflow.production.cms.electron import ElectronSFConfig
    from columnflow.calibration.cms.egamma import EGammaCorrectionConfig
    if run == 2:
        # SFs
        e_postfix = ""
        if year == 2016:
            e_postfix = {"APV": "preVFP", "": "postVFP"}[campaign.x.postfix]
        cfg.x.electron_sf_names = ElectronSFConfig(
            correction="UL-Electron-ID-SF",
            campaign=f"{year}{e_postfix}",
            working_point="wp80iso",
        )
        # TODO: disabled for now, need to adapt once new run 2 processing is done
        # # eec and eer
        # cfg.x.eec = EGammaCorrectionConfig(
        #     correction_set="Scale",
        #     value_type="total_correction",
        #     uncertainty_type="total_uncertainty",
        # )
        # cfg.x.eer = EGammaCorrectionConfig(
        #     correction_set="Smearing",
        #     compound=False,
        #     value_type="rho",
        #     uncertainty_type="err_rho",
        # )
    elif run == 3:
        # SFs
        if year == 2022:
            e_postfix = {"": "Re-recoBCD", "EE": "Re-recoE+PromptFG"}[campaign.x.postfix]
        elif year == 2023:
            e_postfix = {"": "PromptC", "BPix": "PromptD"}[campaign.x.postfix]
        elif year == 2024:
            e_postfix = "FIXME"  # TODO: 2024: lookup!
        else:
            assert False
        cfg.x.electron_sf_names = ElectronSFConfig(
            correction="Electron-ID-SF",
            campaign=f"{year}{e_postfix}",
            working_point="wp80iso",
        )
        cfg.x.electron_trigger_sf_names = ElectronSFConfig(
            correction="Electron-HLT-SF",
            campaign=f"{year}{e_postfix}",
            hlt_path="HLT_SF_Ele30_TightID",
        )
        cfg.x.single_trigger_electron_data_effs_cfg = ElectronSFConfig(
            correction="Electron-HLT-DataEff",
            campaign=f"{year}{e_postfix}",
            hlt_path="HLT_SF_Ele30_TightID",
        )
        cfg.x.single_trigger_electron_mc_effs_cfg = ElectronSFConfig(
            correction="Electron-HLT-McEff",
            campaign=f"{year}{e_postfix}",
            hlt_path="HLT_SF_Ele30_TightID",
        )
        cfg.x.cross_trigger_electron_data_effs_cfg = ElectronSFConfig(
            correction="Electron-HLT-DataEff",
            campaign=f"{year}{e_postfix}",
            hlt_path="HLT_SF_Ele24_TightID",
        )
        cfg.x.cross_trigger_electron_mc_effs_cfg = ElectronSFConfig(
            correction="Electron-HLT-McEff",
            campaign=f"{year}{e_postfix}",
            hlt_path="HLT_SF_Ele24_TightID",
        )
        # electron scale and smearing (eec and eer)
        cfg.x.ess = EGammaCorrectionConfig(
            scale_correction_set="Scale",
            scale_compound=True,
            smear_syst_correction_set="SmearAndSyst",
            systs=["scale_down", "scale_up", "smear_down", "smear_up"],
        )
    else:
        assert False

    ################################################################################################
    # muon settings
    ################################################################################################

    # names of muon correction sets and working points
    # (used in the muon producer)
    from columnflow.production.cms.muon import MuonSFConfig
    if run == 2:
        cfg.x.muon_sf_names = MuonSFConfig(correction="NUM_TightRelIso_DEN_TightIDandIPCut")
    elif run == 3:
        cfg.x.muon_sf_names = MuonSFConfig(correction="NUM_TightPFIso_DEN_TightID")
        cfg.x.muon_trigger_sf_names = MuonSFConfig(
            correction="NUM_IsoMu24_DEN_CutBasedIdTight_and_PFIsoTight",
        )
        cfg.x.single_trigger_muon_data_effs_cfg = MuonSFConfig(
            correction="NUM_IsoMu24_DEN_CutBasedIdTight_and_PFIsoTight_DATAeff",
        )
        cfg.x.single_trigger_muon_mc_effs_cfg = MuonSFConfig(
            correction="NUM_IsoMu24_DEN_CutBasedIdTight_and_PFIsoTight_MCeff",
        )
        cfg.x.cross_trigger_muon_data_effs_cfg = MuonSFConfig(
            correction="NUM_IsoMu20_DEN_CutBasedIdTight_and_PFIsoTight_DATAeff",
        )
        cfg.x.cross_trigger_muon_mc_effs_cfg = MuonSFConfig(
            correction="NUM_IsoMu20_DEN_CutBasedIdTight_and_PFIsoTight_MCeff",
        )

    else:
        assert False

    ################################################################################################
    # b tagging
    ################################################################################################

    # b-tag working points
    btag_key = f"{year}{campaign.x.postfix}"
    if run == 2:
        # https://twiki.cern.ch/twiki/bin/view/CMS/BtagRecommendation106XUL16preVFP?rev=6
        # https://twiki.cern.ch/twiki/bin/view/CMS/BtagRecommendation106XUL16postVFP?rev=8
        # https://twiki.cern.ch/twiki/bin/view/CMS/BtagRecommendation106XUL17?rev=15
        # https://twiki.cern.ch/twiki/bin/view/CMS/BtagRecommendation106XUL18?rev=18
        cfg.x.btag_working_points = DotDict.wrap({
            "deepjet": {
                "loose": {"2016APV": 0.0508, "2016": 0.0480, "2017": 0.0532, "2018": 0.0490}[btag_key],
                "medium": {"2016APV": 0.2598, "2016": 0.2489, "2017": 0.3040, "2018": 0.2783}[btag_key],
                "tight": {"2016APV": 0.6502, "2016": 0.6377, "2017": 0.7476, "2018": 0.7100}[btag_key],
            },
            "deepcsv": {
                "loose": {"2016APV": 0.2027, "2016": 0.1918, "2017": 0.1355, "2018": 0.1208}[btag_key],
                "medium": {"2016APV": 0.6001, "2016": 0.5847, "2017": 0.4506, "2018": 0.4168}[btag_key],
                "tight": {"2016APV": 0.8819, "2016": 0.8767, "2017": 0.7738, "2018": 0.7665}[btag_key],
            },
            # https://cms.cern.ch/iCMS/jsp/db_notes/noteInfo.jsp?cmsnoteid=CMS%20AN-2021/005 chapter 4.5 in v12
            "particleNetMD": {
                "hp": {"2016APV": 0.9883, "2016": 0.9883, "2017": 0.9870, "2018": 0.9880}[btag_key],
                "mp": {"2016APV": 0.9737, "2016": 0.9735, "2017": 0.9714, "2018": 0.9734}[btag_key],
                "lp": {"2016APV": 0.9088, "2016": 0.9137, "2017": 0.9105, "2018": 0.9172}[btag_key],
            },
        })
    elif run == 3:
        # https://btv-wiki.docs.cern.ch/ScaleFactors/Run3Summer22
        # https://btv-wiki.docs.cern.ch/ScaleFactors/Run3Summer22EE
        # https://btv-wiki.docs.cern.ch/ScaleFactors/Run3Summer23
        # https://btv-wiki.docs.cern.ch/ScaleFactors/Run3Summer23BPix
        cfg.x.btag_working_points = DotDict.wrap({
            "deepjet": {
                "loose": {"2022": 0.0583, "2022EE": 0.0614, "2023": 0.0479, "2023BPix": 0.048, "2024": 0.0}[btag_key],  # TODO: look up! # noqa: E501
                "medium": {"2022": 0.3086, "2022EE": 0.3196, "2023": 0.2431, "2023BPix": 0.2435, "2024": 0.0}[btag_key],  # TODO: look up! # noqa: E501
                "tight": {"2022": 0.7183, "2022EE": 0.73, "2023": 0.6553, "2023BPix": 0.6563, "2024": 0.0}[btag_key],  # TODO: look up! # noqa: E501
                "xtight": {"2022": 0.8111, "2022EE": 0.8184, "2023": 0.7667, "2023BPix": 0.7671, "2024": 0.0}[btag_key],  # TODO: look up! # noqa: E501
                "xxtight": {"2022": 0.9512, "2022EE": 0.9542, "2023": 0.9459, "2023BPix": 0.9483, "2024": 0.0}[btag_key],  # TODO: look up! # noqa: E501
            },
            "particleNet": {
                "loose": {"2022": 0.047, "2022EE": 0.0499, "2023": 0.0358, "2023BPix": 0.0359, "2024": 0.0}[btag_key],  # TODO: look up! # noqa: E501
                "medium": {"2022": 0.245, "2022EE": 0.2605, "2023": 0.1917, "2023BPix": 0.1919, "2024": 0.0}[btag_key],  # TODO: look up! # noqa: E501
                "tight": {"2022": 0.6734, "2022EE": 0.6915, "2023": 0.6172, "2023BPix": 0.6133, "2024": 0.0}[btag_key],  # TODO: look up! # noqa: E501
                "xtight": {"2022": 0.7862, "2022EE": 0.8033, "2023": 0.7515, "2023BPix": 0.7544, "2024": 0.0}[btag_key],  # TODO: look up! # noqa: E501
                "xxtight": {"2022": 0.961, "2022EE": 0.9664, "2023": 0.9659, "2023BPix": 0.9688, "2024": 0.0}[btag_key],  # TODO: look up! # noqa: E501
            },
            "robustParticleTransformer": {
                "loose": {"2022": 0.0849, "2022EE": 0.0897, "2023": 0.0681, "2023BPix": 0.0683, "2024": 0.0}[btag_key],  # TODO: look up! # noqa: E501
                "medium": {"2022": 0.4319, "2022EE": 0.451, "2023": 0.3487, "2023BPix": 0.3494, "2024": 0.0}[btag_key],  # TODO: look up! # noqa: E501
                "tight": {"2022": 0.8482, "2022EE": 0.8604, "2023": 0.7969, "2023BPix": 0.7994, "2024": 0.0}[btag_key],  # TODO: look up! # noqa: E501
                "xtight": {"2022": 0.9151, "2022EE": 0.9234, "2023": 0.8882, "2023BPix": 0.8877, "2024": 0.0}[btag_key],  # TODO: look up! # noqa: E501
                "xxtight": {"2022": 0.9874, "2022EE": 0.9893, "2023": 0.9883, "2023BPix": 0.9883, "2024": 0.0}[btag_key],  # TODO: look up! # noqa: E501
            },
            # TODO: fallback to run2, due to missing wp values
            # https://cms.cern.ch/iCMS/jsp/db_notes/noteInfo.jsp?cmsnoteid=CMS%20AN-2021/005 chapter 4.5 in v12
            # performance studies for run 3 available and show improvements:
            # https://cds.cern.ch/record/2904691/files/DP2024_055.pdf
            "particleNetMD": {
                "hp": {"2022": 0.9883, "2022EE": 0.9883, "2023": 0.9870, "2023BPix": 0.9880, "2024": 0.0}[btag_key],  # TODO: look up! # noqa: E501
                "mp": {"2022": 0.9737, "2022EE": 0.9735, "2023": 0.9714, "2023BPix": 0.9734, "2024": 0.0}[btag_key],  # TODO: look up! # noqa: E501
                "lp": {"2022": 0.9088, "2022EE": 0.9137, "2023": 0.9105, "2023BPix": 0.9172, "2024": 0.0}[btag_key],  # TODO: look up! # noqa: E501
            },
        })
    else:
        assert False

    # JEC uncertainty sources propagated to btag scale factors
    # (names derived from contents in BTV correctionlib file)
    cfg.x.btag_sf_jec_sources = [
        "",  # same as "Total"
        "Absolute",
        "AbsoluteMPFBias",
        "AbsoluteScale",
        "AbsoluteStat",
        f"Absolute_{year}",
        "BBEC1",
        f"BBEC1_{year}",
        "EC2",
        f"EC2_{year}",
        "FlavorQCD",
        "Fragmentation",
        "HF",
        f"HF_{year}",
        "PileUpDataMC",
        "PileUpPtBB",
        "PileUpPtEC1",
        "PileUpPtEC2",
        "PileUpPtHF",
        "PileUpPtRef",
        "RelativeBal",
        "RelativeFSR",
        "RelativeJEREC1",
        "RelativeJEREC2",
        "RelativeJERHF",
        "RelativePtBB",
        "RelativePtEC1",
        "RelativePtEC2",
        "RelativePtHF",
        "RelativeSample",
        f"RelativeSample_{year}",
        "RelativeStatEC",
        "RelativeStatFSR",
        "RelativeStatHF",
        "SinglePionECAL",
        "SinglePionHCAL",
        "TimePtEta",
    ]

    from columnflow.production.cms.btag import BTagSFConfig
    cfg.x.btag_sf_deepjet = BTagSFConfig(
        correction_set="deepJet_shape",
        jec_sources=cfg.x.btag_sf_jec_sources,
        discriminator="btagDeepFlavB",
    )
    if run == 3:
        cfg.x.btag_sf_pnet = BTagSFConfig(
            correction_set="particleNet_shape",
            jec_sources=cfg.x.btag_sf_jec_sources,
            discriminator="btagPNetB",
        )

    ################################################################################################
    # dataset / process specific methods
    ################################################################################################

    # top pt reweighting
    # https://twiki.cern.ch/twiki/bin/view/CMS/TopPtReweighting?rev=31
    # theory-based method preferred
    # from columnflow.production.cms.top_pt_weight import TopPtWeightFromTheoryConfig
    # cfg.x.top_pt_weight = TopPtWeightFromTheoryConfig(params={
    #     "a": 0.103,
    #     "b": -0.0118,
    #     "c": -0.000134,
    #     "d": 0.973,
    # })
    # data-based method preferred
    from columnflow.production.cms.top_pt_weight import TopPtWeightFromDataConfig
    cfg.x.top_pt_weight = TopPtWeightFromDataConfig(
        params={
            "a": 0.0615,
            "a_up": 0.0615 * 1.5,
            "a_down": 0.0615 * 0.5,
            "b": -0.0005,
            "b_up": -0.0005 * 1.5,
            "b_down": -0.0005 * 0.5,
        },
        pt_max=500.0,
    )

    # dy specific methods
    if run == 3:
        from columnflow.production.cms.dy import DrellYanConfig
        dy_era = f"{year}"
        if year == 2022:
            dy_era += "preEE" if campaign.has_tag("preEE") else "postEE"
        elif year == 2023:
            dy_era += "preBPix" if campaign.has_tag("preBPix") else "postBPix"
        elif year == 2024:
            # no postfix for 2024
            pass
        else:
            assert False

        # dy reweighting with custom weights
        # https://cms-higgs-leprare.docs.cern.ch/htt-common/DY_reweight
        cfg.x.dy_weight_config = DrellYanConfig(
            era=dy_era,
            correction="dy_weight",
            systs=[
<<<<<<< HEAD
                "stat_btag0_up", "stat_btag0_down",
                "stat_btag1_up", "stat_btag1_down",
                "stat_btag2_up", "stat_btag2_down"
=======
                # "stat_btag0_up", "stat_btag0_down",
                # "stat_btag1_up", "stat_btag1_down",
                # "stat_btag2_up", "stat_btag2_down",
>>>>>>> ba70397d
            ],
            get_njets=(lambda prod, events: sys.modules["awkward"].num(events.Jet, axis=1)),
            get_nbtags=(lambda prod, events: sys.modules["awkward"].sum(events.Jet.btagPNetB > cfg.x.btag_working_points.particleNet.medium, axis=1)),  # noqa: E501
            used_columns={"Jet.btagPNetB"},
        )

        # dy boson recoil correction
        # https://cms-higgs-leprare.docs.cern.ch/htt-common/V_recoil
        cfg.x.dy_recoil_config = DrellYanConfig(
            era=dy_era,
            order="NLO",
            correction="Recoil_correction_Rescaling",
            unc_correction="Recoil_correction_Uncertainty",
        )

    ################################################################################################
    # shifts
    ################################################################################################

    # register shifts
    cfg.add_shift(name="nominal", id=0)

    cfg.add_shift(name="tune_up", id=1, type="shape", tags={"disjoint_from_nominal"})
    cfg.add_shift(name="tune_down", id=2, type="shape", tags={"disjoint_from_nominal"})

    cfg.add_shift(name="hdamp_up", id=3, type="shape", tags={"disjoint_from_nominal"})
    cfg.add_shift(name="hdamp_down", id=4, type="shape", tags={"disjoint_from_nominal"})

    cfg.add_shift(name="mtop_up", id=5, type="shape", tags={"disjoint_from_nominal"})
    cfg.add_shift(name="mtop_down", id=6, type="shape", tags={"disjoint_from_nominal"})

    cfg.add_shift(name="minbias_xs_up", id=7, type="shape")
    cfg.add_shift(name="minbias_xs_down", id=8, type="shape")
    add_shift_aliases(
        cfg,
        "minbias_xs",
        {
            "pu_weight": "pu_weight_{name}",
            "normalized_pu_weight": "normalized_pu_weight_{name}",
            "PuppiMET.pt": "PuppiMET.pt_{name}",
            "PuppiMET.phi": "PuppiMET.phi_{name}",
        },
    )

    cfg.add_shift(name="top_pt_up", id=9, type="shape")
    cfg.add_shift(name="top_pt_down", id=10, type="shape")
    add_shift_aliases(cfg, "top_pt", {"top_pt_weight": "top_pt_weight_{direction}"})

    for i, (jec_source, flag) in enumerate(all_jec_sources.items()):
        if not flag:
            continue
        cfg.add_shift(
            name=f"jec_{jec_source}_up",
            id=5000 + 2 * i,
            type="shape",
            tags={"jec"},
            aux={"jec_source": jec_source},
        )
        cfg.add_shift(
            name=f"jec_{jec_source}_down",
            id=5001 + 2 * i,
            type="shape",
            tags={"jec"},
            aux={"jec_source": jec_source},
        )
        add_shift_aliases(
            cfg,
            f"jec_{jec_source}",
            {
                "Jet.pt": "Jet.pt_{name}",
                "Jet.mass": "Jet.mass_{name}",
                f"{cfg.x.met_name}.pt": f"{cfg.x.met_name}.pt_{{name}}",
                f"{cfg.x.met_name}.phi": f"{cfg.x.met_name}.phi_{{name}}",
            },
        )
        # TODO: check the JEC de/correlation across years and the interplay with btag weights
        if ("" if jec_source == "Total" else jec_source) in cfg.x.btag_sf_jec_sources:
            add_shift_aliases(
                cfg,
                f"jec_{jec_source}",
                {
                    # "normalized_btag_weight_deepjet": "normalized_btag_weight_deepjet_{name}",
                    # "normalized_njet_btag_weight_deepjet": "normalized_njet_btag_weight_deepjet_{name}",
                    "normalized_btag_weight_pnet": "normalized_btag_weight_pnet_{name}",
                    "normalized_njet_btag_weight_pnet": "normalized_njet_btag_weight_pnet_{name}",
                },
            )

    cfg.add_shift(name="jer_up", id=6000, type="shape", tags={"jer"})
    cfg.add_shift(name="jer_down", id=6001, type="shape", tags={"jer"})
    add_shift_aliases(
        cfg,
        "jer",
        {
            "Jet.pt": "Jet.pt_{name}",
            "Jet.mass": "Jet.mass_{name}",
            f"{cfg.x.met_name}.pt": f"{cfg.x.met_name}.pt_{{name}}",
            f"{cfg.x.met_name}.phi": f"{cfg.x.met_name}.phi_{{name}}",
        },
    )

    for i, (match, dm) in enumerate(itertools.product(["jet", "e"], [0, 1, 10, 11])):
        cfg.add_shift(name=f"tec_{match}_dm{dm}_up", id=20 + 2 * i, type="shape", tags={"tec"})
        cfg.add_shift(name=f"tec_{match}_dm{dm}_down", id=21 + 2 * i, type="shape", tags={"tec"})
        add_shift_aliases(
            cfg,
            f"tec_{match}_dm{dm}",
            {
                "Tau.pt": "Tau.pt_{name}",
                "Tau.mass": "Tau.mass_{name}",
                f"{cfg.x.met_name}.pt": f"{cfg.x.met_name}.pt_{{name}}",
                f"{cfg.x.met_name}.phi": f"{cfg.x.met_name}.phi_{{name}}",
            },
        )

    # start at id=50
    cfg.x.tau_unc_names = [
        "jet_stat1_dm0", "jet_stat1_dm1", "jet_stat1_dm10", "jet_stat1_dm11",
        "jet_stat2_dm0", "jet_stat2_dm1", "jet_stat2_dm10", "jet_stat2_dm11",
        "e_barrel", "e_endcap",
        "mu_0p0To0p4", "mu_0p4To0p8", "mu_0p8To1p2", "mu_1p2To1p7", "mu_1p7To2p3",
    ]
    for i, unc in enumerate(cfg.x.tau_unc_names):
        chs = {
            "jet": ["etau", "mutau", "tautau"],
            "e": ["etau"],
            "mu": ["mutau"],
        }[unc.split("_", 1)[0]]
        cfg.add_shift(name=f"tau_{unc}_up", id=50 + 2 * i, type="shape", aux={"applies_to_channels": chs})
        cfg.add_shift(name=f"tau_{unc}_down", id=51 + 2 * i, type="shape", aux={"applies_to_channels": chs})
        add_shift_aliases(cfg, f"tau_{unc}", {"tau_weight": f"tau_weight_{unc}_{{direction}}"})

    cfg.add_shift(name="e_up", id=90, type="shape")
    cfg.add_shift(name="e_down", id=91, type="shape")
    add_shift_aliases(cfg, "e", {"electron_weight": "electron_weight_{direction}"})

    # electron shifts
    logger.debug("adding ees and eer shifts")
    cfg.add_shift(name="ees_up", id=92, type="shape", tags={"eec"})
    cfg.add_shift(name="ees_down", id=93, type="shape", tags={"eec"})
    add_shift_aliases(
        cfg,
        "ees",
        {
            "Electron.pt": "Electron.pt_scale_{direction}",
        },
    )

    cfg.add_shift(name="eer_up", id=94, type="shape", tags={"eer"})
    cfg.add_shift(name="eer_down", id=95, type="shape", tags={"eer"})
    add_shift_aliases(
        cfg,
        "eer",
        {
            "Electron.pt": "Electron.pt_smear_{direction}",
        },
    )

    cfg.add_shift(name="mu_up", id=100, type="shape")
    cfg.add_shift(name="mu_down", id=101, type="shape")
    add_shift_aliases(cfg, "mu", {"muon_weight": "muon_weight_{direction}"})

    cfg.x.btag_unc_names = [
        "hf", "lf",
        "hfstats1", "hfstats2",
        "lfstats1", "lfstats2",
        "cferr1", "cferr2",
    ]
    for i, unc in enumerate(cfg.x.btag_unc_names):
        cfg.add_shift(name=f"btag_{unc}_up", id=110 + 2 * i, type="shape")
        cfg.add_shift(name=f"btag_{unc}_down", id=111 + 2 * i, type="shape")
        unc_no_suffix = unc.replace(f"_{year}{cfg.x.full_postfix}", "")
        add_shift_aliases(
            cfg,
            f"btag_{unc}",
            {
                # "normalized_btag_weight_deepjet": f"normalized_btag_weight_deepjet_{unc}_{{direction}}",
                # "normalized_njet_btag_weight_deepjet": f"normalized_njet_btag_weight_deepjet_{unc}_{{direction}}",
                "normalized_btag_weight_pnet": f"normalized_btag_weight_pnet_{unc_no_suffix}_{{direction}}",
                "normalized_njet_btag_weight_pnet": f"normalized_njet_btag_weight_pnet_{unc_no_suffix}_{{direction}}",
            },
        )

    cfg.add_shift(name="pdf_up", id=130, type="shape", tags={"lhe_weight"})
    cfg.add_shift(name="pdf_down", id=131, type="shape", tags={"lhe_weight"})
    add_shift_aliases(
        cfg,
        "pdf",
        {
            "pdf_weight": "pdf_weight_{direction}",
            "normalized_pdf_weight": "normalized_pdf_weight_{direction}",
        },
    )

    cfg.add_shift(name="murmuf_up", id=140, type="shape", tags={"lhe_weight"})
    cfg.add_shift(name="murmuf_down", id=141, type="shape", tags={"lhe_weight"})
    add_shift_aliases(
        cfg,
        "murmuf",
        {
            "murmuf_weight": "murmuf_weight_{direction}",
            "normalized_murmuf_weight": "normalized_murmuf_weight_{direction}",
        },
    )

    cfg.add_shift(name="isr_up", id=150, type="shape")
    cfg.add_shift(name="isr_down", id=151, type="shape")
    add_shift_aliases(
        cfg,
        "isr",
        {
            "isr_weight": "isr_weight_{direction}",
            "normalized_isr_weight": "normalized_isr_weight_{direction}",
        },
    )
    cfg.add_shift(name="fsr_up", id=155, type="shape")
    cfg.add_shift(name="fsr_down", id=156, type="shape")
    add_shift_aliases(
        cfg,
        "fsr",
        {
            "fsr_weight": "fsr_weight_{direction}",
            "normalized_fsr_weight": "normalized_fsr_weight_{direction}",
        },
    )

    # trigger scale factors
    cfg.x.trigger_legs = ["e", "mu", "tau_dm0", "tau_dm1", "tau_dm10", "tau_dm11", "jet"]
    for i, leg in enumerate(cfg.x.trigger_legs):
        # define the channels that each leg applies to
        chs = {
            "e": ["etau"],
            "mu": ["mutau"],
            "jet": ["tautau"],
        }.get(leg, ["etau", "mutau", "tautau"])
        cfg.add_shift(name=f"trigger_{leg}_up", id=180 + 2 * i, type="shape", aux={"applies_to_channels": chs})
        cfg.add_shift(name=f"trigger_{leg}_down", id=181 + 2 * i, type="shape", aux={"applies_to_channels": chs})
        add_shift_aliases(cfg, f"trigger_{leg}", {"trigger_weight": f"trigger_weight_{leg}_{{direction}}"})

    # dy scale factors
    for i, nb in enumerate([0, 1, 2]):
        cfg.add_shift(name=f"dy_stat_btag{nb}_up", id=210 + 2 * i, type="shape")
        cfg.add_shift(name=f"dy_stat_btag{nb}_down", id=211 + 2 * i, type="shape")
        add_shift_aliases(cfg, f"dy_stat_btag{nb}", {"dy_weight": f"dy_weight_stat_btag{nb}_{{direction}}"})

    ################################################################################################
    # external files
    ################################################################################################

    cfg.x.external_files = DotDict()

    # helper
    def add_external(name, value):
        if isinstance(value, dict):
            value = DotDict.wrap(value)
        cfg.x.external_files[name] = value

    # prepare run/era/nano meta data info to determine files in the CAT metadata structure
    # see https://cms-analysis-corrections.docs.cern.ch
    if run == 2:
        cat_info = CATInfo(
            run=2,
            era=f"{year}{cfg.x.full_postfix}",
            vnano=9,
            # TODO: pin to specific dates once dealing with run 2 again
            snapshot=CATSnapshot(btv="latest", egm="latest", jme="latest", lum="latest", muo="latest", tau="latest"),
        )
    elif run == 3:
        cat_info = {
            (2022, "", 14): CATInfo(
                run=3,
                vnano=12,
                era="22CDSep23-Summer22",
                pog_directories={"dc": "Collisions22"},
                snapshot=CATSnapshot(btv="2025-08-20", dc="2025-07-25", egm="2025-10-22", jme="2025-09-23", lum="2024-01-31", muo="2025-08-14", tau="2025-10-01"),  # noqa: E501
            ),
            (2022, "EE", 14): CATInfo(
                run=3,
                vnano=12,
                era="22EFGSep23-Summer22EE",
                pog_directories={"dc": "Collisions22"},
                snapshot=CATSnapshot(btv="2025-08-20", dc="2025-07-25", egm="2025-10-22", jme="2025-10-07", lum="2024-01-31", muo="2025-08-14", tau="2025-10-01"),  # noqa: E501
            ),
            (2023, "", 14): CATInfo(
                run=3,
                vnano=12,
                era="23CSep23-Summer23",
                pog_directories={"dc": "Collisions23"},
                snapshot=CATSnapshot(btv="2025-08-20", dc="2025-07-25", egm="2025-10-22", jme="2025-10-07", lum="2024-01-31", muo="2025-08-14", tau="2025-10-01"),  # noqa: E501
            ),
            (2023, "BPix", 14): CATInfo(
                run=3,
                vnano=12,
                era="23DSep23-Summer23BPix",
                pog_directories={"dc": "Collisions23"},
                snapshot=CATSnapshot(btv="2025-08-20", dc="2025-07-25", egm="2025-10-22", jme="2025-10-07", lum="2024-01-31", muo="2025-08-14", tau="2025-10-01"),  # noqa: E501
            ),
            (2024, "", 15): CATInfo(
                run=3,
                vnano=15,
                era="24CDEReprocessingFGHIPrompt-Summer24",
                pog_directories={"dc": "Collisions24"},
                # TODO: tau and lum not yet available
                snapshot=CATSnapshot(btv="2025-08-19", dc="2025-07-25", egm="2025-10-22", jme="2025-07-17", muo="2025-10-17"),  # noqa: E501
            ),
        }[(year, campaign.x.postfix, vnano)]
    else:
        assert False
    cfg.x.cat_info = cat_info

    # central location for common group files
    central_hbt_dir = "/afs/cern.ch/work/m/mrieger/public/hbt/external_files"

    # common files
    # (versions in the end are for hashing in cases where file contents changed but paths did not)
    add_external("lumi", {
        "golden": {
            2016: ("/afs/cern.ch/cms/CAF/CMSCOMM/COMM_DQM/certification/Collisions16/13TeV/Legacy_2016/Cert_271036-284044_13TeV_Legacy2016_Collisions16_JSON.txt", "v1"),  # noqa: E501
            2017: ("/afs/cern.ch/cms/CAF/CMSCOMM/COMM_DQM/certification/Collisions17/13TeV/Legacy_2017/Cert_294927-306462_13TeV_UL2017_Collisions17_GoldenJSON.txt", "v1"),  # noqa: E501
            2018: ("/afs/cern.ch/cms/CAF/CMSCOMM/COMM_DQM/certification/Collisions18/13TeV/Legacy_2018/Cert_314472-325175_13TeV_Legacy2018_Collisions18_JSON.txt", "v1"),  # noqa: E501
            # https://twiki.cern.ch/twiki/bin/view/CMS/PdmVRun3Analysis?rev=161#Year_2022
            2022: (cat_info.get_file("dc", "Cert_Collisions2022_355100_362760_Golden.json"), "v1"),
            # https://twiki.cern.ch/twiki/bin/view/CMS/PdmVRun3Analysis?rev=161#Year_2023
            2023: (cat_info.get_file("dc", "Cert_Collisions2023_366442_370790_Golden.json"), "v1"),
            # https://twiki.cern.ch/twiki/bin/view/CMS/PdmVRun3Analysis?rev=180#Year_2024
            # not yet available at CAT space
            # 2024: (cat_info.get_file("dc", "Cert_Collisions2024_378981_386951_Golden.json"), "v1"),
            2024: ("https://cms-service-dqmdc.web.cern.ch/CAF/certification/Collisions24/Cert_Collisions2024_378981_386951_Golden.json", "v1"),  # noqa: E501
        }[year],
        "normtag": {
            2016: ("/afs/cern.ch/user/l/lumipro/public/Normtags/normtag_PHYSICS.json", "v1"),
            2017: ("/afs/cern.ch/user/l/lumipro/public/Normtags/normtag_PHYSICS.json", "v1"),
            2018: ("/afs/cern.ch/user/l/lumipro/public/Normtags/normtag_PHYSICS.json", "v1"),
            # https://twiki.cern.ch/twiki/bin/view/CMS/PdmVRun3Analysis?rev=161#Year_2022
            2022: ("/cvmfs/cms-bril.cern.ch/cms-lumi-pog/Normtags/normtag_BRIL.json", "v1"),
            # https://twiki.cern.ch/twiki/bin/view/CMS/PdmVRun3Analysis?rev=161#Year_2023
            2023: ("/cvmfs/cms-bril.cern.ch/cms-lumi-pog/Normtags/normtag_BRIL.json", "v1"),
            # https://twiki.cern.ch/twiki/bin/view/CMS/PdmVRun3Analysis?rev=180#Year_2024
            2024: ("/cvmfs/cms-bril.cern.ch/cms-lumi-pog/Normtags/normtag_BRIL.json", "v1"),  # TODO: correct?
        }[year],
    })
    # pileup weight corrections
    if year != 2024:  # TODO: not yet available, see https://cms-analysis-corrections.docs.cern.ch
        add_external("pu_sf", (cat_info.get_file("lum", "puWeights.json.gz"), "v1"))
    # jet energy correction
    add_external("jet_jerc", (cat_info.get_file("jme", "jet_jerc.json.gz"), "v1"))
    # jet veto map
    add_external("jet_veto_map", (cat_info.get_file("jme", "jetvetomaps.json.gz"), "v1"))
    # btag scale factor
    add_external("btag_sf_corr", (cat_info.get_file("btv", "btagging.json.gz"), "v1"))
    # Tobias' tautauNN (https://github.com/uhh-cms/tautauNN)
    add_external("res_pdnn", (f"{central_hbt_dir}/res_models/res_prod3/model_fold0.tgz", "v1"))
    # non-parametric (flat) training up to mX = 800 GeV
    add_external("res_dnn", (f"{central_hbt_dir}/res_models/res_prod3_nonparam/model_fold0.tgz", "v1"))
    # non-parametric regression from the resonant analysis
    add_external("reg_dnn", (f"{central_hbt_dir}/res_models/reg_prod1_nonparam/model_fold0_seed0.tgz", "v1"))
    add_external("reg_dnn_moe", (f"{central_hbt_dir}/res_models/reg_prod1_nonparam/model_fold0_moe.tgz", "v1"))
    # dnn models trained with run 2 legacy setup but run 3 data
    for fold in range(5):
        add_external(f"run3_dnn_fold{fold}_moe", (f"{central_hbt_dir}/run3_models/run3_dnn/model_fold{fold}_moe.tgz", "v1"))  # noqa: E501
    # simple version of same model for quick comparisons
    add_external("run3_dnn_simple", (f"{central_hbt_dir}/run3_models/run3_dnn_simple/model_fold0_seed1.tgz", "v1"))
    # and again with different kl setups
    add_external("run3_dnn_simple_kl1", (f"{central_hbt_dir}/run3_models/run3_dnn_simple_kl1/model_fold0_seed1.tgz", "v1"))  # noqa: E501
    add_external("run3_dnn_simple_kl0", (f"{central_hbt_dir}/run3_models/run3_dnn_simple_kl0/model_fold0_seed1.tgz", "v1"))  # noqa: E501
    add_external("run3_dnn_simple_allkl", (f"{central_hbt_dir}/run3_models/run3_dnn_simple_allkl/model_fold0_seed1.tgz", "v1"))  # noqa: E501
    # pytorch models
    add_external("torch_test_dnn", (f"{central_hbt_dir}/run3_models/run3_torch_test/run3_external_dnn.pt2", "v1"))

    # run specific files
    if run == 2:
        # tau energy correction and scale factors
        add_external("tau_sf", (cat_info.get_file("tau", "tau.json.gz"), "v1"))
        # tau trigger scale factors
        add_external("tau_trigger_sf", (cat_info.get_file("tau", "tau.json.gz"), "v1"))
        # electron scale factors
        add_external("electron_sf", (cat_info.get_file("egm", "electron.json.gz"), "v1"))
        add_external("electron_ss", (cat_info.get_file("egm", "electronSS.json.gz"), "v1"))
        # muon scale factors
        add_external("muon_sf", (cat_info.get_file("muo", "muon_Z.json.gz"), "v1"))
        # met phi correction
        add_external("met_phi_corr", (cat_info.get_file("jme", "met.json.gz"), "v1"))
        # hh-btag repository with TF saved model directories trained on Run2 UL samples
        add_external("hh_btag_repo", Ext(
            f"{central_hbt_dir}/hh-btag-master-d7a71eb3.tar.gz",
            subpaths=DotDict(
                even="hh-btag-master/models/HHbtag_v2_par_0",
                odd="hh-btag-master/models/HHbtag_v2_par_1"),
            version="v2",
        ))
    elif run == 3:
        # updated jet id
        add_external("jet_id", (cat_info.get_file("jme", "jetid.json.gz"), "v1"))
        # muon scale factors
        add_external("muon_sf", (cat_info.get_file("muo", "muon_Z.json.gz"), "v1"))
        # met phi correction
        if year != 2024:  # TODO: 2024: not yet available
            add_external("met_phi_corr", (cat_info.get_file("jme", f"met_xyCorrections_{year}_{year}{campaign.x.postfix}.json.gz"), "v1"))  # noqa: E501
        # electron scale factors
        add_external("electron_sf", (cat_info.get_file("egm", "electron.json.gz"), "v1"))
        # electron energy correction and smearing
        add_external("electron_ss", (cat_info.get_file("egm", "electronSS_EtDependent.json.gz"), "v1"))
        # hh-btag, https://github.com/elviramartinv/HHbtag/tree/CCLUB
        add_external("hh_btag_repo", Ext(
            f"{central_hbt_dir}/HHbtag-863627a.tar.gz",
            subpaths=DotDict(
                even="HHbtag-863627a294472b37073143499ee346e2e0b7160b/models/HHbtag_v3_par_0",
                odd="HHbtag-863627a294472b37073143499ee346e2e0b7160b/models/HHbtag_v3_par_1"),
            version="v3",
        ))
        # vbf-hhtag, https://github.com/elviramartinv/VBFjtag/tree/CCLUB
        add_external("vbf_jtag_repo", Ext(
            f"{central_hbt_dir}/VBFjtag-CCLUB-3905dcc.tar.gz",
            subpaths=DotDict(
                even="VBFjtag-3905dcce38cbd9e768596542f2e396651fb690f8/models/VBFjTag_par_0",
                odd="VBFjtag-3905dcce38cbd9e768596542f2e396651fb690f8/models/VBFjTag_par_1",
            ),
            version="v1",
        ))
        # dy weight and recoil corrections
        add_external("dy_weight_sf", ("/afs/desy.de/user/a/alvesand/analysis/hh2bbtautau/hbt_corrections.json.gz", "v1"))
        # add_external("dy_weight_sf", (f"{central_hbt_dir}/custom_dy_files/hbt_corrections_ntags.json.gz", "v1"))
        add_external("dy_recoil_sf", (f"{central_hbt_dir}/central_dy_files/Recoil_corrections_v3.json.gz", "v1"))
        # tau and trigger specific files are not consistent across 2022/2023 and 2024yet
        if year in {2022, 2023}:
            # tau energy correction and scale factors
            tau_pog_era_cclub = f"{year}{cfg.x.full_postfix}"
            if year == 2022:
                tau_pog_era = f"{year}_{'pre' if campaign.has_tag('preEE') else 'post'}EE"
            else:  # 2023
                tau_pog_era = f"{year}_{'pre' if campaign.has_tag('preBPix') else 'post'}BPix"
            # add_external("tau_sf", (f"{json_mirror}/POG/TAU/{json_pog_era}/tau_DeepTau2018v2p5_{tau_pog_era}.json.gz", "v1"))  # noqa: E501
            # custom corrections from Lucas Russel, blessed by TAU
            add_external("tau_sf", (f"{central_hbt_dir}/custom_tau_files/tau_DeepTau2018v2p5_{tau_pog_era}.json.gz", "v1"))  # noqa: E501

            # trigger scale factors
            trigger_sf_internal_subpath = "AnalysisCore-59ae66c4a39d3e54afad5733895c33b1fb511c47/data/TriggerScaleFactors"  # noqa: E501
            add_external("trigger_sf", Ext(
                f"{central_hbt_dir}/AnalysisCore-59ae66c4.tar.gz",
                subpaths=DotDict(
                    muon=f"{trigger_sf_internal_subpath}/{tau_pog_era_cclub}/temporary_MuHlt_abseta_pt.json",
                    cross_muon=f"{trigger_sf_internal_subpath}/{tau_pog_era_cclub}/CrossMuTauHlt.json",
                    electron=f"{trigger_sf_internal_subpath}/{tau_pog_era_cclub}/electronHlt.json",
                    cross_electron=f"{trigger_sf_internal_subpath}/{tau_pog_era_cclub}/CrossEleTauHlt.json",
                    tau=f"{trigger_sf_internal_subpath}/{tau_pog_era_cclub}/tau_trigger_DeepTau2018v2p5_{tau_pog_era_cclub}.json",  # noqa: E501
                    jet=f"{trigger_sf_internal_subpath}/{tau_pog_era_cclub}/ditaujet_jetleg_SFs_{cfg.x.full_postfix}.json",  # noqa: E501
                ),
                version="v1",
            ))
        elif year == 2024:
            # TODO: 2024: add once available
            pass

    else:
        assert False

    ################################################################################################
    # reductions
    ################################################################################################

    # target file size after MergeReducedEvents in MB
    cfg.x.reduced_file_size = 512.0

    # columns to keep after certain steps
    cfg.x.keep_columns = DotDict.wrap({
        # !! note that this set is used by the cf_default reducer
        "cf.ReduceEvents": {
            # mandatory
            ColumnCollection.MANDATORY_COFFEA,
            # event info
            "deterministic_seed",
            # object info
            "Jet.{pt,eta,phi,mass,hadronFlavour,puId,hhbtag,btagPNet*,btagDeep*,deterministic_seed,chHEF,neHEF,chEmEF,neEmEF,muEF,chMultiplicity,neMultiplicity}",  # noqa: E501
            "HHBJet.{pt,eta,phi,mass,hadronFlavour,puId,hhbtag,btagPNet*,btagDeep*,deterministic_seed}",
            "NonHHBJet.{pt,eta,phi,mass,hadronFlavour,puId,hhbtag,btagPNet*,btagDeep*,deterministic_seed}",
            "VBFJet.{pt,eta,phi,mass,hadronFlavour,puId,hhbtag,btagPNet*,btagDeep*,deterministic_seed}",
            "FatJet.*",
            "SubJet{1,2}.*",
            "Electron.*", *skip_column("Electron.{track_cov,gsf}*"),
            "Muon.*", skip_column("Muon.track_cov*"),
            "Tau.*", skip_column("Tau.track_cov*"),
            f"{cfg.x.met_name}.{{pt,phi,significance,covXX,covXY,covYY}}",
            # variations created during met phi calibration and that are not registered shifts to the selector
            f"{cfg.x.met_name}.{{pt,phi}}_{{unsmeared,metphi_*,minbias_xs_*}}",
            "PV.npvs",
            # keep all columns added during selection and reduction, but skip cutflow features
            ColumnCollection.ALL_FROM_SELECTOR,
            skip_column("cutflow.*"),
        },
        "cf.MergeSelectionMasks": {
            "cutflow.*",
        },
        "cf.UniteColumns": {
            # all columns except for shifts
            "*", *skip_column("*_{up,down}"),

            # columns for typical dnn training
            # ColumnCollection.MANDATORY_COFFEA,
            # "tau2_isolated", "leptons_os", "process_id", "channel_id", "*_weight*",
            # "Electron.{eta,phi,pt,mass,charge}",
            # "Muon.{eta,phi,pt,mass,charge}",
            # "Tau.{eta,phi,pt,mass,charge,decayMode}",
            # "HHBJet.{pt,eta,phi,mass,hhbtag,btagDeepFlav*,btagPNet*}",
            # "FatJet.{eta,phi,pt,mass}",
            # f"{cfg.x.met_name}.{{pt,phi,covXX,covXY,covYY}}",
            # "res_dnn_pnet_*",
            # "reg_dnn{,_moe}_nu{1,2}_p{x,y,z}",
            # "run3_dnn{,_moe}_*",
            # "nu_truth.*.*",
            # *skip_column("*_{up,down}"),

            # columns for dnn-based dy weight tests
            # ColumnCollection.MANDATORY_COFFEA,
            # "channel_id", "dy_weight",
            # "keep_in_union", "gen_ll_{pt,pdgid}", "event_weight", "n_jet", "n_btag_pnet", "n_btag_pnet_hhb",
            # "{ll,bb,llbb}_{pt,eta,phi,mass}", "{jet,lep}1_{pt,eta,phi}", "met_{pt,phi}",
        },
    })

    ################################################################################################
    # weights
    ################################################################################################

    # configurations for all possible event weight columns as keys in an OrderedDict,
    # mapped to shift instances they depend on
    # (this info is used by weight producers)
    get_shifts = functools.partial(get_shifts_from_sources, cfg)
    cfg.x.event_weights = DotDict({
        "normalization_weight": [],
        "normalization_weight_inclusive": [],
        "normalized_pdf_weight": get_shifts("pdf"),
        "normalized_murmuf_weight": get_shifts("murmuf"),
        "normalized_pu_weight": get_shifts("minbias_xs"),
        "normalized_isr_weight": get_shifts("isr"),
        "normalized_fsr_weight": get_shifts("fsr"),
        "normalized_njet_btag_weight_pnet": get_shifts(*(f"btag_{unc}" for unc in cfg.x.btag_unc_names)),
        "electron_weight": get_shifts("e"),
        "muon_weight": get_shifts("mu"),
        "tau_weight": get_shifts(*(f"tau_{unc}" for unc in cfg.x.tau_unc_names)),
        "trigger_weight": get_shifts(*(f"trigger_{leg}" for leg in cfg.x.trigger_legs)),
    })

    # define per-dataset event weights
    for dataset in cfg.datasets:
        # if dataset.has_tag("ttbar"):
        # dataset.x.event_weights = {"top_pt_weight": get_shifts("top_pt")}
        if dataset.has_tag("dy"):
            dataset.x.event_weights = {"dy_weight": get_shifts(*(f"dy_stat_btag{nb}" for nb in [0, 1, 2]))}

    cfg.x.shift_groups = {
        "jec": [
            shift_inst.name for shift_inst in cfg.shifts
            if shift_inst.has_tag(("jec", "jer"))
        ],
        "lepton_sf": [
            shift_inst.name for shift_inst in (*get_shifts("e"), *get_shifts("mu"))
        ],
        "tec": [
            shift_inst.name for shift_inst in cfg.shifts
            if shift_inst.has_tag("tec")
        ],
        "eec": [
            shift_inst.name for shift_inst in cfg.shifts
            if shift_inst.has_tag(("ees", "eer"))
        ],
        "ees": [
            shift_inst.name for shift_inst in cfg.shifts
            if shift_inst.has_tag("ees")
        ],
        "eer": [
            shift_inst.name for shift_inst in cfg.shifts
            if shift_inst.has_tag("eer")
        ],
        "btag_sf": [
            shift_inst.name for shift_inst in get_shifts(*(f"btag_{unc}" for unc in cfg.x.btag_unc_names))
        ],
        "pdf": [shift_inst.name for shift_inst in get_shifts("pdf")],
        "murmuf": [shift_inst.name for shift_inst in get_shifts("murmuf")],
        "pu": [shift_inst.name for shift_inst in get_shifts("minbias_xs")],
    }

    ################################################################################################
    # external configs: categories, met filters, triggers, variables
    ################################################################################################

    # add categories
    from hbt.config.categories import add_categories
    add_categories(cfg)

    # add variables
    from hbt.config.variables import add_variables
    add_variables(cfg)

    # add met filters
    from hbt.config.met_filters import add_met_filters
    add_met_filters(cfg)

    # add triggers
    if year == 2016:
        from hbt.config.triggers import add_triggers_2016
        add_triggers_2016(cfg)
    elif year == 2017:
        from hbt.config.triggers import add_triggers_2017
        add_triggers_2017(cfg)
    elif year == 2018:
        from hbt.config.triggers import add_triggers_2018
        add_triggers_2018(cfg)
    elif year == 2022:
        from hbt.config.triggers import add_triggers_2022
        add_triggers_2022(cfg)
    elif year == 2023:
        from hbt.config.triggers import add_triggers_2023
        add_triggers_2023(cfg)
    elif year == 2024:
        from hbt.config.triggers import add_triggers_2024
        add_triggers_2024(cfg)
    else:
        raise False

    ################################################################################################
    # LFN settings
    ################################################################################################

    # custom method and sandbox for determining dataset lfns
    cfg.x.get_dataset_lfns = None
    cfg.x.get_dataset_lfns_sandbox = None

    # whether to validate the number of obtained LFNs in GetDatasetLFNs
    cfg.x.validate_dataset_lfns = limit_dataset_files is None and not sync_mode

    # custom lfn retrieval method in case the underlying campaign is custom uhh or rucio
    # (lfns will be locally accessible in either case)
    if (nano_creator := cfg.campaign.x("custom", {}).get("creator", None)):
        # check the nano creator and determine the postfix to be added to the fs names (see law_fs.cfg)
        if nano_creator == "uhh":
            # custom nano's, usually stored at desy, so no postfix required
            fs_postfix = ""
            # ammend when located on CERN resources
            if not force_desy_resources and env_is_cern:
                fs_postfix = "_eos"
        elif nano_creator == "rucio":
            # rucio nano's, stored on cern eos, so postfix _eos required
            fs_postfix = "_desy"
            if not force_desy_resources and env_is_cern:
                fs_postfix = "_cern"
        else:
            raise ValueError(f"unsupported custom campaign creator: {nano_creator}")

        def get_dataset_lfns(
            dataset_inst: od.Dataset,
            shift_inst: od.Shift,
            dataset_key: str,
        ) -> list[str]:
            # destructure dataset_key into parts and create the store path
            # note: this path goes up to the campaign version but _not_ the directory numbering scheme
            store_path = CMSDatasetInfo.from_key(dataset_key).store_path.lstrip("/")

            # lookup file systems to use
            fs = f"wlcg_fs_{cfg.campaign.x.custom['name']}{fs_postfix}"
            local_fs = f"local_fs_{cfg.campaign.x.custom['name']}{fs_postfix}"

            # determine the fs of the lfn base directory, local or remote
            dir_cls = law.wlcg.WLCGDirectoryTarget
            if law.config.has_section(local_fs):
                base = law.target.file.remove_scheme(law.config.get_expanded(local_fs, "base"))
                if os.path.exists(base):
                    dir_cls = law.LocalDirectoryTarget
                    fs = local_fs

            # create the lfn base
            lfn_base = dir_cls(store_path, fs=fs)

            # determine sub directories with numbering scheme
            if nano_creator == "uhh":
                # custom nanos are always put into a single directory named "0"
                lfn_num_bases = [lfn_base.child("0", type="d")]
            else:  # rucio
                # query the directory and filter for numbers
                lfn_num_bases = [lfn_base.child(d, type="d") for d in lfn_base.listdir() if d.isnumeric()]

            # loop though files and interpret paths as lfns
            lfns = sum((
                [
                    "/" + lfn_num_base.child(basename, type="f").path.lstrip("/")
                    for basename in lfn_num_base.listdir(pattern="*.root")
                ]
                for lfn_num_base in lfn_num_bases
            ), [])

            return sorted(lfns)

        # define the lfn retrieval function
        cfg.x.get_dataset_lfns = get_dataset_lfns

        # define a custom sandbox
        cfg.x.get_dataset_lfns_sandbox = dev_sandbox("bash::$HBT_BASE/sandboxes/venv_hbt.sh")

        # define custom remote fs's to look at during lfn itertation when reading files
        cfg.x.get_dataset_lfns_remote_fs = lambda dataset_inst: [
            f"local_fs_{cfg.campaign.x.custom['name']}{fs_postfix}",
            f"wlcg_fs_{cfg.campaign.x.custom['name']}{fs_postfix}",
        ]

    return cfg<|MERGE_RESOLUTION|>--- conflicted
+++ resolved
@@ -1400,15 +1400,9 @@
             era=dy_era,
             correction="dy_weight",
             systs=[
-<<<<<<< HEAD
                 "stat_btag0_up", "stat_btag0_down",
                 "stat_btag1_up", "stat_btag1_down",
                 "stat_btag2_up", "stat_btag2_down"
-=======
-                # "stat_btag0_up", "stat_btag0_down",
-                # "stat_btag1_up", "stat_btag1_down",
-                # "stat_btag2_up", "stat_btag2_down",
->>>>>>> ba70397d
             ],
             get_njets=(lambda prod, events: sys.modules["awkward"].num(events.Jet, axis=1)),
             get_nbtags=(lambda prod, events: sys.modules["awkward"].sum(events.Jet.btagPNetB > cfg.x.btag_working_points.particleNet.medium, axis=1)),  # noqa: E501
