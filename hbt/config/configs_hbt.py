--- conflicted
+++ resolved
@@ -1759,13 +1759,8 @@
     cfg.x.event_weights = DotDict({
         "normalization_weight": [],
         "normalization_weight_inclusive": [],
-<<<<<<< HEAD
         # "pdf_weight": get_shifts("pdf"),
         # "murmuf_weight": get_shifts("murmuf"),
-=======
-        "normalized_pdf_weight": get_shifts("pdf"),
-        "normalized_murmuf_weight": get_shifts("murmuf"),
->>>>>>> 3124ac46
         "normalized_pu_weight": get_shifts("minbias_xs"),
         "normalized_isr_weight": get_shifts("isr"),
         "normalized_fsr_weight": get_shifts("fsr"),
