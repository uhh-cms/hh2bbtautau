--- conflicted
+++ resolved
@@ -309,99 +309,56 @@
         ]),
         "ttzz_madgraph",
 
-<<<<<<< HEAD
-        # RECOOMENDATION: do not use LO/NLO DY
-        # dy
-=======
         # dy, nlo
->>>>>>> 5f654ddf
-        "dy_m4to10_amcatnlo",
-        "dy_m10to50_amcatnlo",
-        "dy_m50toinf_amcatnlo",
-        "dy_m50toinf_0j_amcatnlo",
-        "dy_m50toinf_1j_amcatnlo",
-        "dy_m50toinf_2j_amcatnlo",
-        "dy_m50toinf_1j_pt40to100_amcatnlo",
-        "dy_m50toinf_1j_pt100to200_amcatnlo",
-        "dy_m50toinf_1j_pt200to400_amcatnlo",
-        "dy_m50toinf_1j_pt400to600_amcatnlo",
-        "dy_m50toinf_1j_pt600toinf_amcatnlo",
-        "dy_m50toinf_2j_pt40to100_amcatnlo",
-        "dy_m50toinf_2j_pt100to200_amcatnlo",
-        "dy_m50toinf_2j_pt200to400_amcatnlo",
-        "dy_m50toinf_2j_pt400to600_amcatnlo",
-        "dy_m50toinf_2j_pt600toinf_amcatnlo",
-
-<<<<<<< HEAD
-        # TODO: switch to 2022
-        *if_era(year=2023, tag="preEE", values=[
-            # dy NNLO, split in leptons
-            "dy_ee_m50toinf_powheg",
-            "dy_ee_m10to50_powheg",
-            "dy_ee_m50to120_powheg",
-            "dy_ee_m120to200_powheg",
-            "dy_ee_m200to400_powheg",
-            "dy_ee_m400to800_powheg",
-            "dy_ee_m800to1500_powheg",
-            "dy_ee_m1500to2500_powheg",
-            "dy_ee_m2500to4000_powheg",
-            "dy_ee_m4000to6000_powheg",
-            "dy_ee_m6000toinf_powheg",
-            "dy_mumu_m10to50_powheg",
-            "dy_mumu_m50to120_powheg",
-            "dy_mumu_m120to200_powheg",
-            "dy_mumu_m200to400_powheg",
-            "dy_mumu_m400to800_powheg",
-            "dy_mumu_m800to1500_powheg",
-            "dy_mumu_m1500to2500_powheg",
-            "dy_mumu_m2500to4000_powheg",
-            "dy_mumu_m4000to6000_powheg",
-            "dy_mumu_m6000toinf_powheg",
-            "dy_tautau_m10to50_powheg",
-            "dy_tautau_m50to120_powheg",
-            "dy_tautau_m120to200_powheg",
-            "dy_tautau_m200to400_powheg",
-            "dy_tautau_m400to800_powheg",
-            "dy_tautau_m800to1500_powheg",
-            "dy_tautau_m1500to2500_powheg",
-            "dy_tautau_m2500to4000_powheg",
-            "dy_tautau_m4000to6000_powheg",
-            "dy_tautau_m6000toinf_powheg",
-        ]),
-=======
+        # "dy_m4to10_amcatnlo",
+        # "dy_m10to50_amcatnlo",
+        # "dy_m50toinf_amcatnlo",
+        # "dy_m50toinf_0j_amcatnlo",
+        # "dy_m50toinf_1j_amcatnlo",
+        # "dy_m50toinf_2j_amcatnlo",
+        # "dy_m50toinf_1j_pt40to100_amcatnlo",
+        # "dy_m50toinf_1j_pt100to200_amcatnlo",
+        # "dy_m50toinf_1j_pt200to400_amcatnlo",
+        # "dy_m50toinf_1j_pt400to600_amcatnlo",
+        # "dy_m50toinf_1j_pt600toinf_amcatnlo",
+        # "dy_m50toinf_2j_pt40to100_amcatnlo",
+        # "dy_m50toinf_2j_pt100to200_amcatnlo",
+        # "dy_m50toinf_2j_pt200to400_amcatnlo",
+        # "dy_m50toinf_2j_pt400to600_amcatnlo",
+        # "dy_m50toinf_2j_pt600toinf_amcatnlo",
+
         # dy, nnlo
         # *if_era(year=2022, values=["dy_ee_m50toinf_powheg"]),  # 50toinf only available in 2022, requires stitching
-        # "dy_ee_m10to50_powheg",
-        # "dy_ee_m50to120_powheg",
-        # "dy_ee_m120to200_powheg",
-        # "dy_ee_m200to400_powheg",
-        # "dy_ee_m400to800_powheg",
-        # "dy_ee_m800to1500_powheg",
-        # "dy_ee_m1500to2500_powheg",
-        # "dy_ee_m2500to4000_powheg",
-        # "dy_ee_m4000to6000_powheg",
-        # "dy_ee_m6000toinf_powheg",
-        # "dy_mumu_m10to50_powheg",
-        # "dy_mumu_m50to120_powheg",
-        # "dy_mumu_m120to200_powheg",
-        # "dy_mumu_m200to400_powheg",
-        # "dy_mumu_m400to800_powheg",
-        # "dy_mumu_m800to1500_powheg",
-        # "dy_mumu_m1500to2500_powheg",
-        # "dy_mumu_m2500to4000_powheg",
-        # "dy_mumu_m4000to6000_powheg",
-        # "dy_mumu_m6000toinf_powheg",
-        # "dy_tautau_m10to50_powheg",
-        # "dy_tautau_m50to120_powheg",
-        # "dy_tautau_m120to200_powheg",
-        # "dy_tautau_m200to400_powheg",
-        # "dy_tautau_m400to800_powheg",
-        # "dy_tautau_m800to1500_powheg",
-        # "dy_tautau_m1500to2500_powheg",
-        # "dy_tautau_m2500to4000_powheg",
-        # "dy_tautau_m4000to6000_powheg",
-        # "dy_tautau_m6000toinf_powheg",
->>>>>>> 5f654ddf
+        "dy_ee_m10to50_powheg",
+        "dy_ee_m50to120_powheg",
+        "dy_ee_m120to200_powheg",
+        "dy_ee_m200to400_powheg",
+        "dy_ee_m400to800_powheg",
+        "dy_ee_m800to1500_powheg",
+        "dy_ee_m1500to2500_powheg",
+        "dy_ee_m2500to4000_powheg",
+        "dy_ee_m4000to6000_powheg",
+        "dy_ee_m6000toinf_powheg",
+        "dy_mumu_m10to50_powheg",
+        "dy_mumu_m50to120_powheg",
+        "dy_mumu_m120to200_powheg",
+        "dy_mumu_m200to400_powheg",
+        "dy_mumu_m400to800_powheg",
+        "dy_mumu_m800to1500_powheg",
+        "dy_mumu_m1500to2500_powheg",
+        "dy_mumu_m2500to4000_powheg",
+        "dy_mumu_m4000to6000_powheg",
+        "dy_mumu_m6000toinf_powheg",
+        "dy_tautau_m10to50_powheg",
+        "dy_tautau_m50to120_powheg",
+        "dy_tautau_m120to200_powheg",
+        "dy_tautau_m200to400_powheg",
+        "dy_tautau_m400to800_powheg",
+        "dy_tautau_m800to1500_powheg",
+        "dy_tautau_m1500to2500_powheg",
+        "dy_tautau_m2500to4000_powheg",
+        "dy_tautau_m4000to6000_powheg",
+        "dy_tautau_m6000toinf_powheg",
 
         # w + jets
         "w_lnu_amcatnlo",
@@ -503,11 +460,7 @@
             dataset.add_tag("dy")
             if dataset.name.endswith("_madgraph"):
                 dataset.add_tag("dy_lo")
-<<<<<<< HEAD
-            if dataset.name.endswith("_amcatnlo"):
-=======
             elif dataset.name.endswith("_amcatnlo"):
->>>>>>> 5f654ddf
                 dataset.add_tag("dy_nlo")
             elif dataset.name.endswith("_powheg"):
                 dataset.add_tag("dy_nnlo")
@@ -642,11 +595,6 @@
 
     # define inclusive datasets for the stitched process identification with corresponding leaf processes
     if run == 3 and not sync_mode:
-<<<<<<< HEAD
-        # drell-yan
-        if year == 2022:
-            cfg.x.dy_stitching = {
-=======
         # drell-yan, nlo
         if "dy_m50toinf_amcatnlo" in cfg.datasets:
             cfg.x.dy_nlo_stitching = {
@@ -667,7 +615,6 @@
         # drell-yan, nnlo
         if year == 2022 and "dy_ee_m50toinf_powheg" in cfg.datasets:
             cfg.x.dy_nnlo_stitching = {
->>>>>>> 5f654ddf
                 "ee_m50toinf": {
                     "inclusive_dataset": cfg.datasets.n.dy_ee_m50toinf_powheg,
                     "leaf_processes": [
@@ -679,10 +626,6 @@
                     ],
                 },
             }
-<<<<<<< HEAD
-
-=======
->>>>>>> 5f654ddf
         # w+jets
         cfg.x.w_lnu_stitching = {
             "incl": {
@@ -1682,15 +1625,12 @@
         # dy weight and recoil corrections
         add_external("dy_weight_sf", ("/afs/cern.ch/work/m/mrieger/public/mirrors/external_files/DY_pTll_weights_v3.json.gz", "v1"))  # noqa: E501
         add_external("dy_recoil_sf", ("/afs/cern.ch/work/m/mrieger/public/mirrors/external_files/Recoil_corrections_v3.json.gz", "v1"))  # noqa: E501
-<<<<<<< HEAD
 
         # custum UHH dy reweighting
         # -----------------------------------------------------------------------------
         # fits derived from CCLUB phase-space
         add_external("dy_weight_sf_uhh", ("/data/dust/user/alvesand/analysis/hh2bbtautau_data/hbt_store/analysis_hbt/hbt.ExportDYWeights/22pre_v14/prod8_dy_v3_jets/hbt_corrections.json.gz", "v1"))  # noqa: E501
         # -----------------------------------------------------------------------------
-=======
->>>>>>> 5f654ddf
 
         # trigger scale factors
         trigger_sf_internal_subpath = "AnalysisCore-59ae66c4a39d3e54afad5733895c33b1fb511c47/data/TriggerScaleFactors"
