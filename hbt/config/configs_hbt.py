# coding: utf-8

"""
Configuration of the HH → bb𝜏𝜏 analysis.
"""

from __future__ import annotations

import os
import sys
import re
import itertools
import functools

import law
import order as od
from scinum import Number

from columnflow.tasks.external import ExternalFile as Ext
from columnflow.util import DotDict, dev_sandbox
from columnflow.config_util import (
    get_root_processes_from_campaign, add_shift_aliases, get_shifts_from_sources, verify_config_processes,
)
from columnflow.columnar_util import ColumnCollection, skip_column
from columnflow.cms_util import CATInfo, CATSnapshot, CMSDatasetInfo

from hbt import env_is_cern, force_desy_resources


thisdir = os.path.dirname(os.path.abspath(__file__))

logger = law.logger.get_logger(__name__)


def add_config(
    analysis: od.Analysis,
    campaign: od.Campaign,
    config_name: str | None = None,
    config_id: int | None = None,
    limit_dataset_files: int | None = None,
    sync_mode: bool = False,
) -> od.Config:
    # gather campaign data
    run = campaign.x.run
    year = campaign.x.year
    year2 = year % 100
    vnano = campaign.x.version

    # some validations
    assert run in {2, 3}
    assert year in {2016, 2017, 2018, 2022, 2023, 2024}

    # get all root processes
    procs = get_root_processes_from_campaign(campaign)

    # create a config by passing the campaign, so id and name will be identical
    cfg = od.Config(
        name=config_name,
        id=config_id,
        campaign=campaign,
        channels=[
            od.Channel(name="etau", id=1, label=r"$e\tau_{h}$"),
            od.Channel(name="mutau", id=2, label=r"$\mu\tau_{h}$"),
            od.Channel(name="tautau", id=3, label=r"$\tau_{h}\tau_{h}$"),
            od.Channel(name="ee", id=4, label=r"$ee$"),
            od.Channel(name="mumu", id=5, label=r"$\mu\mu$"),
            od.Channel(name="emu", id=6, label=r"$e\mu$"),
        ],
        aux={
            "sync": sync_mode,
        },
    )

    # the postfix coming with cmsdb refers to the centrally used postfix of the simulation campaign like EE or BPix,
    # but we also often use an adjusted postfix like preEE or postEE to reduce ambiguity; this postfix is already stored
    # in the campaign's tags coming with cmsdb, but still store them as an additional auxiliary field "full_postfix"
    full_postfix = ""
    if year == 2016:
        assert campaign.has_tag({"preVFP", "postVFP"}, mode=any)
        full_postfix = "preVFP" if campaign.has_tag("preVFP") else "postVFP"
    elif year == 2022:
        assert campaign.has_tag({"preEE", "postEE"}, mode=any)
        full_postfix = "preEE" if campaign.has_tag("preEE") else "postEE"
    elif year == 2023:
        assert campaign.has_tag({"preBPix", "postBPix"}, mode=any)
        full_postfix = "preBPix" if campaign.has_tag("preBPix") else "postBPix"
    campaign.x.full_postfix = full_postfix
    cfg.x.full_postfix = full_postfix

    ################################################################################################
    # helpers
    ################################################################################################

    # helper to enable processes / datasets only for a specific era
    def _match_era(
        *,
        run: int | set[int] | None = None,
        year: int | set[int] | None = None,
        postfix: str | set[int] | None = None,
        tag: str | set[str] | None = None,
        nano: int | set[int] | None = None,
        sync: bool = False,
    ) -> bool:
        return (
            (run is None or campaign.x.run in law.util.make_set(run)) and
            (year is None or campaign.x.year in law.util.make_set(year)) and
            (postfix is None or campaign.x.postfix in law.util.make_set(postfix)) and
            (tag is None or campaign.has_tag(tag, mode=any)) and
            (nano is None or campaign.x.version in law.util.make_set(nano)) and
            (sync is sync_mode)
        )

    def if_era(*, values: list[str | None] | None = None, **kwargs) -> list[str]:
        return list(filter(bool, values or [])) if _match_era(**kwargs) else []

    def if_not_era(*, values: list[str | None] | None = None, **kwargs) -> list[str]:
        return list(filter(bool, values or [])) if not _match_era(**kwargs) else []

    ################################################################################################
    # processes
    ################################################################################################

    # add custom processes
    if not sync_mode:
        procs.add(
            name="v",
            id=7997,
            label="W/Z",
            processes=[procs.n.w, procs.n.z],
        )
        procs.add(
            name="multiboson",
            id=7998,
            label="Multiboson",
            processes=[procs.n.vv, procs.n.vvv],
        )
        procs.add(
            name="all_v",
            id=7996,
            label="Multiboson",
            processes=[procs.n.v, procs.n.multiboson],
        )
        procs.add(
            name="tt_multiboson",
            id=7999,
            label=r"$t\bar{t}$ + Multiboson",
            processes=[procs.n.ttv, procs.n.ttvv],
        )
        """
        cfg.add_process(
            name="dy_nlo",
            id=7995,
            label="DY NLO",
            processes=[
                procs.n.dy_m4to10, procs.n.dy_m10to50, procs.n.dy_m50toinf,
                procs.n.dy_m50toinf_0j, procs.n.dy_m50toinf_1j, procs.n.dy_m50toinf_2j,
                procs.n.dy_m50toinf_3j, procs.n.dy_m50toinf_4j, procs.n.dy_0j, procs.n.dy_1j, procs.n.dy_2j,
                procs.n.dy_m50toinf_1j_pt40to100, procs.n.dy_m50toinf_1j_pt100to200, procs.n.dy_m50toinf_1j_pt200to400,
                procs.n.dy_m50toinf_1j_pt400to600, procs.n.dy_m50toinf_1j_pt600toinf,
                procs.n.dy_m50toinf_2j_pt40to100, procs.n.dy_m50toinf_2j_pt100to200, procs.n.dy_m50toinf_2j_pt200to400,
                procs.n.dy_m50toinf_2j_pt400to600, procs.n.dy_m50toinf_2j_pt600toinf,
            ],
        )

        cfg.add_process(
            name="dy_lo",
            id=7994,
            label="DY LO",
            processes=[
                procs.n.dy_m4to50_ht40to70, procs.n.dy_m4to50_ht70to100, procs.n.dy_m4to50_ht100to400,
                procs.n.dy_m4to50_ht400to800, procs.n.dy_m4to50_ht800to1500, procs.n.dy_m4to50_ht1500to2500,
                procs.n.dy_m4to50_ht2500toinf, procs.n.dy_m50toinf_pt40to100, procs.n.dy_m50toinf_pt100to200,
                procs.n.dy_m50toinf_pt200to400, procs.n.dy_m50toinf_pt400to600, procs.n.dy_m50toinf_pt600toinf,
            ],
        )
        cfg.add_process(
            name="dy_nnlo",
            id=7993,
            label="DY NNLO",
            processes=[
                procs.n.dy_ee_m10to50, procs.n.dy_ee_m50to120, procs.n.dy_ee_m120to200,
                procs.n.dy_ee_m200to400, procs.n.dy_ee_m400to800, procs.n.dy_ee_m800to1500,
                procs.n.dy_ee_m1500to2500, procs.n.dy_ee_m2500to4000, procs.n.dy_ee_m4000to6000,
                procs.n.dy_ee_m6000toinf, procs.n.dy_mumu_m10to50, procs.n.dy_mumu_m50to120,
                procs.n.dy_mumu_m120to200, procs.n.dy_mumu_m200to400, procs.n.dy_mumu_m400to800,
                procs.n.dy_mumu_m800to1500, procs.n.dy_mumu_m1500to2500, procs.n.dy_mumu_m2500to4000,
                procs.n.dy_mumu_m4000to6000, procs.n.dy_mumu_m6000toinf, procs.n.dy_tautau_m10to50,
                procs.n.dy_tautau_m50to120, procs.n.dy_tautau_m120to200, procs.n.dy_tautau_m200to400,
                procs.n.dy_tautau_m400to800, procs.n.dy_tautau_m800to1500, procs.n.dy_tautau_m1500to2500,
                procs.n.dy_tautau_m2500to4000, procs.n.dy_tautau_m4000to6000, procs.n.dy_tautau_m6000toinf,
            ],
        )
        """

    # processes we are interested in
    process_names = [
        "data",
        "tt",
        "st",
        # "dy_lo",
        "dy",
        "tt_multiboson",
        "all_v",
        "qcd",
        "h",
        "hh_ggf_hbb_htt_kl1_kt1",
        "hh_ggf_hbb_htt_kl0_kt1",
        "hh_ggf_hbb_htt_kl2p45_kt1",
        "hh_ggf_hbb_htt_kl5_kt1",
        "hh_ggf_hbb_htt_kl0_kt1_c21",
        "hh_ggf_hbb_htt_kl1_kt1_c23",
        "hh_vbf_hbb_htt_kv1_k2v1_kl1",
        "hh_vbf_hbb_htt_kv1_k2v0_kl1",
        "hh_vbf_hbb_htt_kv1p74_k2v1p37_kl14p4",
        "hh_vbf_hbb_htt_kv2p12_k2v3p87_klm5p96",
        "hh_vbf_hbb_htt_kvm0p012_k2v0p03_kl10p2",
        "hh_vbf_hbb_htt_kvm0p758_k2v1p44_klm19p3",
        "hh_vbf_hbb_htt_kvm0p962_k2v0p959_klm1p43",
        "hh_vbf_hbb_htt_kvm1p21_k2v1p94_klm0p94",
        "hh_vbf_hbb_htt_kvm1p6_k2v2p72_klm1p36",
        "hh_vbf_hbb_htt_kvm1p83_k2v3p57_klm3p39",
        "radion_hh_ggf_hbb_htt_m450",
        "radion_hh_ggf_hbb_htt_m1200",
        "graviton_hh_ggf_hbb_htt_m450",
        "graviton_hh_ggf_hbb_htt_m1200",
    ]
    for process_name in process_names:
        if process_name in procs:
            proc = procs.get(process_name)
        elif process_name == "qcd":
            # qcd is not part of procs since there is no dataset registered for it
            from cmsdb.processes.qcd import qcd
            proc = qcd
        else:
            # development switch in case processes are not _yet_ there
            continue

        # add tags to processes
        if process_name.startswith("hh_"):
            proc.add_tag("signal")
            proc.add_tag("nonresonant_signal")
        if process_name.startswith(("graviton_hh_", "radion_hh_")):
            proc.add_tag("signal")
            proc.add_tag("resonant_signal")
        if re.match(r"^tt(|_.+)$", process_name):
            for _proc, _, _ in proc.walk_processes(include_self=True):
                _proc.add_tag({"ttbar", "tt"})
        if re.match(r"^dy(|_.+)$", process_name):
            for _proc, _, _ in proc.walk_processes(include_self=True):
                _proc.add_tag("dy")
        """
        if process_name.startswith("dy_") and process_name.endswith("_madgraph"):
            proc.add_tag("dy_lo")
        if process_name.startswith("dy_") and process_name.endswith("_amcatnlo"):
            proc.add_tag("dy_nlo")
        if process_name.startswith("dy_") and process_name.endswith("_powheg"):
            proc.add_tag("dy_nnlo")
        """
        if re.match(r"^w_lnu(|_.+)$", process_name):
            for _proc, _, _ in proc.walk_processes(include_self=True):
                _proc.add_tag("w_lnu")

        # add the process
        cfg.add_process(proc)

    # configure colors, labels, etc
    from hbt.config.styles import stylize_processes
    stylize_processes(cfg)

    ################################################################################################
    # datasets
    ################################################################################################

    # add datasets we need to study
    dataset_names = [
        # hh ggf
        "hh_ggf_hbb_htt_kl1_kt1_powheg",
        "hh_ggf_hbb_htt_kl0_kt1_powheg",
        "hh_ggf_hbb_htt_kl2p45_kt1_powheg",
        "hh_ggf_hbb_htt_kl5_kt1_powheg",

        # hh vbf
        "hh_vbf_hbb_htt_kv1_k2v1_kl1_madgraph",
        "hh_vbf_hbb_htt_kv1_k2v0_kl1_madgraph",
        "hh_vbf_hbb_htt_kv1p74_k2v1p37_kl14p4_madgraph",
        "hh_vbf_hbb_htt_kv2p12_k2v3p87_klm5p96_madgraph",
        "hh_vbf_hbb_htt_kvm0p012_k2v0p03_kl10p2_madgraph",
        "hh_vbf_hbb_htt_kvm0p758_k2v1p44_klm19p3_madgraph",
        "hh_vbf_hbb_htt_kvm0p962_k2v0p959_klm1p43_madgraph",
        "hh_vbf_hbb_htt_kvm1p21_k2v1p94_klm0p94_madgraph",
        "hh_vbf_hbb_htt_kvm1p6_k2v2p72_klm1p36_madgraph",
        "hh_vbf_hbb_htt_kvm1p83_k2v3p57_klm3p39_madgraph",
        # privately produced datasets for 2022 and 2023
        # "hh_vbf_hbb_htt_kv1_k2v1_kl1_prv_madgraph",
        # "hh_vbf_hbb_htt_kv1_k2v0_kl1_prv_madgraph",
        # "hh_vbf_hbb_htt_kvm0p962_k2v0p959_klm1p43_prv_madgraph",
        # "hh_vbf_hbb_htt_kvm1p21_k2v1p94_klm0p94_prv_madgraph",
        # "hh_vbf_hbb_htt_kvm1p6_k2v2p72_klm1p36_prv_madgraph",
        # "hh_vbf_hbb_htt_kvm1p83_k2v3p57_klm3p39_prv_madgraph",

        # x -> hh resonances
        *if_era(year=2022, values=[
            "radion_hh_ggf_hbb_htt_m450_madgraph",
            "radion_hh_ggf_hbb_htt_m1200_madgraph",
            "graviton_hh_ggf_hbb_htt_m450_madgraph",
            "graviton_hh_ggf_hbb_htt_m1200_madgraph",
        ]),

        # ttbar
        "tt_sl_powheg",
        "tt_dl_powheg",
        "tt_fh_powheg",

        # single top
        *if_not_era(year=2024, values=[
            "st_tchannel_t_4f_powheg",
            "st_tchannel_tbar_4f_powheg",
        ]),
        # dedicated decay channels in 2024
        *if_era(year=2024, values=[
            "st_tchannel_t_had_4f_powheg",
            "st_tchannel_t_lep_4f_powheg",
            "st_tchannel_tbar_had_4f_powheg",
            "st_tchannel_tbar_lep_4f_powheg",
        ]),
        "st_twchannel_t_sl_powheg",
        "st_twchannel_tbar_sl_powheg",
        "st_twchannel_t_dl_powheg",
        "st_twchannel_tbar_dl_powheg",
        "st_twchannel_t_fh_powheg",
        "st_twchannel_tbar_fh_powheg",
        *if_not_era(year=2024, values=[  # TODO: check status
            "st_schannel_t_lep_4f_amcatnlo",
            "st_schannel_tbar_lep_4f_amcatnlo",
        ]),

        # tt + v
        "ttw_wlnu_amcatnlo",
        *if_not_era(year=2024, values=[  # TODO: check status
            "ttz_zqq_amcatnlo",
        ]),
        "ttz_zll_m4to50_amcatnlo",
        "ttz_zll_m50toinf_amcatnlo",

        # tt + vv
        "ttww_madgraph",
        *if_not_era(year=2022, tag="preEE", values=[
            "ttwz_madgraph",  # not available in 22pre
        ]),
        "ttzz_madgraph",

        # dy, amcatnlo
        # "dy_m4to10_amcatnlo",  # affected by the pythia bug in 22+23, no replacement planned, also not for 2024
        # "dy_m10to50_amcatnlo",  # affected by the pythia bug in 22+23, no replacement planned, also not for 2024
        *if_not_era(year=2024, values=[  # TODO: check status
            "dy_m50toinf_amcatnlo",  # also affected by the pythia bug in 22+23, need to stitch lepton decays below
            "dy_m50toinf_0j_amcatnlo",
            "dy_m50toinf_1j_amcatnlo",
            "dy_m50toinf_2j_amcatnlo",
        ]),
        "dy_m50toinf_1j_pt40to100_amcatnlo",
        "dy_m50toinf_1j_pt100to200_amcatnlo",
        "dy_m50toinf_1j_pt200to400_amcatnlo",
        "dy_m50toinf_1j_pt400to600_amcatnlo",
        "dy_m50toinf_1j_pt600toinf_amcatnlo",
        "dy_m50toinf_2j_pt40to100_amcatnlo",
        "dy_m50toinf_2j_pt100to200_amcatnlo",
        "dy_m50toinf_2j_pt200to400_amcatnlo",
        "dy_m50toinf_2j_pt400to600_amcatnlo",
        "dy_m50toinf_2j_pt600toinf_amcatnlo",
        # specific tautau datasets with pythia bug fix
        "dy_tautau_m50toinf_0j_amcatnlo",
        *if_not_era(year=2024, values=[  # TODO: check status
            "dy_tautau_m50toinf_1j_amcatnlo",
            "dy_tautau_m50toinf_2j_amcatnlo",
        ]),
        # disabled for now
        # "dy_tautau_m50toinf_0j_filtered_amcatnlo",
        # "dy_tautau_m50toinf_1j_filtered_amcatnlo",
        # "dy_tautau_m50toinf_2j_filtered_amcatnlo",

        # dy, powheg
        # *if_era(year=2022, values=["dy_ee_m50toinf_powheg"]),  # 50toinf only available in 2022, requires stitching
        # "dy_ee_m10to50_powheg",
        # "dy_ee_m50to120_powheg",
        # "dy_ee_m120to200_powheg",
        # "dy_ee_m200to400_powheg",
        # "dy_ee_m400to800_powheg",
        # "dy_ee_m800to1500_powheg",
        # "dy_ee_m1500to2500_powheg",
        # "dy_ee_m2500to4000_powheg",
        # "dy_ee_m4000to6000_powheg",
        # "dy_ee_m6000toinf_powheg",
        # "dy_mumu_m10to50_powheg",
        # "dy_mumu_m50to120_powheg",
        # "dy_mumu_m120to200_powheg",
        # "dy_mumu_m200to400_powheg",
        # "dy_mumu_m400to800_powheg",
        # "dy_mumu_m800to1500_powheg",
        # "dy_mumu_m1500to2500_powheg",
        # "dy_mumu_m2500to4000_powheg",
        # "dy_mumu_m4000to6000_powheg",
        # "dy_mumu_m6000toinf_powheg",
        # "dy_tautau_m10to50_powheg",
        # "dy_tautau_m50to120_powheg",
        # "dy_tautau_m120to200_powheg",
        # "dy_tautau_m200to400_powheg",
        # "dy_tautau_m400to800_powheg",
        # "dy_tautau_m800to1500_powheg",
        # "dy_tautau_m1500to2500_powheg",
        # "dy_tautau_m2500to4000_powheg",
        # "dy_tautau_m4000to6000_powheg",
        # "dy_tautau_m6000toinf_powheg",

        # w + jets
        *if_not_era(year=2024, values=[  # TODO: check status
            "w_lnu_amcatnlo",
            "w_lnu_0j_amcatnlo",
            "w_lnu_1j_amcatnlo",
            "w_lnu_2j_amcatnlo",
        ]),
        "w_lnu_1j_pt40to100_amcatnlo",
        "w_lnu_1j_pt100to200_amcatnlo",
        "w_lnu_1j_pt200to400_amcatnlo",
        "w_lnu_1j_pt400to600_amcatnlo",
        "w_lnu_1j_pt600toinf_amcatnlo",
        "w_lnu_2j_pt40to100_amcatnlo",
        "w_lnu_2j_pt100to200_amcatnlo",
        "w_lnu_2j_pt200to400_amcatnlo",
        "w_lnu_2j_pt400to600_amcatnlo",
        "w_lnu_2j_pt600toinf_amcatnlo",

        # z + jets (not DY but qq)
        # decided to drop z_qq for now as their contribution is negligible,
        # but we should check that again at a much later stage
        # "z_qq_1j_pt100to200_amcatnlo",
        # "z_qq_1j_pt200to400_amcatnlo",
        # "z_qq_1j_pt400to600_amcatnlo",
        # "z_qq_1j_pt600toinf_amcatnlo",
        # "z_qq_2j_pt100to200_amcatnlo",
        # "z_qq_2j_pt200to400_amcatnlo",
        # "z_qq_2j_pt400to600_amcatnlo",
        # "z_qq_2j_pt600toinf_amcatnlo",

        # vbf w/z production
        "w_vbf_wlnu_madgraph",
        *if_not_era(year=2024, values=[  # TODO: currently invalid, check status
            "z_vbf_zll_m50toinf_madgraph",
        ]),

        # vv
        "zz_pythia",
        "wz_pythia",
        "ww_pythia",

        # vvv
        "www_4f_amcatnlo",
        "wwz_4f_amcatnlo",
        "wzz_amcatnlo",
        "zzz_amcatnlo",

        # single H
        "h_ggf_htt_powheg",
        *if_not_era(year=2024, values=[  # TODO: check status
            "h_ggf_hbb_powheg",
        ]),
        # TODO: present in 2024, do we add it?
        # "h_ggf_hww2l2nu_powheg",
        "h_vbf_htt_powheg",
        "h_vbf_hbb_powheg",
        # TODO: present in 2024, do we add it?
        # "h_vbf_hww2l2nu_powheg",
        "wmh_wlnu_hbb_powheg",
        "wph_wlnu_hbb_powheg",
        "wph_htt_powheg",
        "wmh_htt_powheg",
        "wph_wqq_hbb_powheg",
        "wmh_wqq_hbb_powheg",
        "zh_zll_hbb_powheg",
        "zh_zqq_hbb_powheg",
        "zh_htt_powheg",
        "zh_gg_zll_hbb_powheg",
        "zh_gg_zqq_hbb_powheg",
        "zh_gg_znunu_hbb_powheg",
        "tth_hbb_powheg",
        "tth_hnonbb_powheg",
        # TODO: present in 2024, do we add it?
        # "ttwh_madgraph",

        # data
        *if_era(year=2022, tag="preEE", values=[
            f"data_{stream}_{period}" for stream in ["e", "mu", "tau"] for period in "cd"
        ]),
        *if_era(year=2022, tag="postEE", values=[
            f"data_{stream}_{period}" for stream in ["e", "mu", "tau"] for period in "efg"
        ]),
        *if_era(year=2023, tag="preBPix", values=[
            f"data_{stream}_c{v}" for stream in ["e", "mu", "tau"] for v in "1234"
        ]),
        *if_era(year=2023, tag="postBPix", values=[
            f"data_{stream}_d{v}" for stream in ["e", "mu", "tau"] for v in "12"
        ]),
        *if_era(year=2024, values=[
            f"data_{stream}_{period}" for stream in ["e", "mu", "tau"] for period in "cdefghi"
        ]),
    ]
    for dataset_name in dataset_names:
        # skip when in sync mode and not exiting
        if sync_mode and not campaign.has_dataset(dataset_name):
            continue

        # add the dataset
        dataset = cfg.add_dataset(campaign.get_dataset(dataset_name))
        # add tags to datasets
        if dataset.name.startswith("data_e_"):
            dataset.add_tag({"etau", "emu_from_e", "ee"})
        if dataset.name.startswith("data_mu_"):
            dataset.add_tag({"mutau", "emu_from_mu", "mumu"})
        if dataset.name.startswith("data_tau_"):
            dataset.add_tag({"tautau"})
        if dataset.name.startswith("tt_"):
            dataset.add_tag({"has_top", "ttbar", "tt"})
        if dataset.name.startswith("st_"):
            dataset.add_tag({"has_top", "single_top", "st"})
        if dataset.name.startswith("dy_"):
            dataset.add_tag("dy")
            if dataset.name.endswith("_madgraph"):
                dataset.add_tag("dy_madgraph")
            elif dataset.name.endswith("_amcatnlo"):
                dataset.add_tag("dy_amcatnlo")
            elif dataset.name.endswith("_powheg"):
                dataset.add_tag("dy_powheg")
            # tags for advanced, lepton based stitching in amcatnlo
            # (not adding the tags will result in the default selection and stitching behavior)
            if dataset.name.endswith("_amcatnlo"):
                dataset.add_tag("dy_lep_amcatnlo")  # trigges the lepton channel stitching in the default selector
                if re.match(r"^dy_m50toinf_(|\dj_(|pt.+_))amcatnlo$", dataset.name):
                    dataset.add_tag("dy_drop_tautau")  # drops tautau events in the default selector
        if (
            re.match(r"^dy_m50toinf_\dj_(|pt.+_)amcatnlo$", dataset.name) or
            re.match(r"^dy_tautau_m50toinf_\dj_(|filtered_)amcatnlo$", dataset.name) or
            (
                "dy_ee_m50toinf_powheg" in cfg.datasets and
                re.match(r"^dy_ee_m.*_powheg$", dataset.name) and
                dataset.name not in {"dy_ee_m50toinf_powheg", "dy_ee_m10to50_powheg"}
            )
        ):
            dataset.add_tag("dy_stitched")
        if dataset.name.startswith("w_lnu_"):
            dataset.add_tag("w_lnu")
        if re.match(r"^w_lnu_\dj_(|pt.+_)amcatnlo$", dataset.name):
            dataset.add_tag("w_lnu_stitched")
        # datasets that are allowed to contain some events with missing lhe infos
        # (known to happen for amcatnlo)
        if dataset.name.endswith("_amcatnlo") or re.match(r"^z_vbf_.*madgraph$", dataset.name):
            dataset.add_tag("partial_lhe_weights")
        # datasets that are known to have no lhe info at all
        if law.util.multi_match(dataset.name, [
            r"^(ww|wz|zz)_.*pythia$",
            r"^tt(w|z)_.*amcatnlo$",
        ]):
            dataset.add_tag("no_lhe_weights")
            dataset.remove_tag("partial_lhe_weights")
        if dataset.name.startswith(("h_", "wph_", "wmh_", "zh_")):
            dataset.add_tag("has_higgs")
        if dataset.name.startswith(("tth_",)):
            dataset.add_tag({"has_top", "has_higgs"})
        if dataset.name.startswith("hh_"):
            dataset.add_tag({"signal", "nonresonant_signal", "has_higgs"})
            if dataset.name.startswith("hh_ggf_"):
                dataset.add_tag("ggf")
            elif dataset.name.startswith("hh_vbf_"):
                dataset.add_tag("vbf")
        if dataset.name.startswith(("graviton_hh_", "radion_hh_")):
            dataset.add_tag({"signal", "resonant_signal", "has_higgs"})
            if dataset.name.startswith(("graviton_hh_ggf_", "radion_hh_ggf")):
                dataset.add_tag("ggf")
            elif dataset.name.startswith(("graviton_hh_vbf_", "radion_hh_vbf")):
                dataset.add_tag("vbf")

        # bad ecalBadCalibFilter MET filter in 2022 data
        # https://twiki.cern.ch/twiki/bin/view/CMS/MissingETOptionalFiltersRun2?rev=172#ECal_BadCalibration_Filter_Flag
        # https://cms-talk.web.cern.ch/t/noise-met-filters-in-run-3/63346/5
        if year == 2022 and dataset.is_data and dataset.x.era in "FG":
            dataset.add_tag("needs_custom_ecalBadCalibFilter")

        # apply an optional limit on the number of files
        if limit_dataset_files:
            for info in dataset.info.values():
                info.n_files = min(info.n_files, limit_dataset_files)

        # apply synchronization settings
        if sync_mode:
            # only first file per
            for info in dataset.info.values():
                info.n_files = 1

    # verify that the root process of each dataset is part of any of the registered processes
    if not sync_mode:
        verify_config_processes(cfg, warn=True)

    ################################################################################################
    # task defaults and groups
    ################################################################################################

    # default objects
    cfg.x.default_calibrator = "default"
    cfg.x.default_selector = "default"
    cfg.x.default_reducer = "default"
    cfg.x.default_producer = "default"
    cfg.x.default_ml_model = None
    cfg.x.default_inference_model = "default_no_shifts"
    cfg.x.default_categories = ("all",)
    cfg.x.default_variables = ("njet", "nbtag", "res_pdnn_hh", "res_dnn_hh")
    cfg.x.default_hist_producer = "default"

    # process groups for conveniently looping over certain processes
    # (used in wrapper_factory and during plotting)
    cfg.x.process_groups = {
        "signals": [
            "hh_ggf_hbb_htt_kl1_kt1",
            "hh_vbf_hbb_htt_kv1_k2v1_kl1",
        ],
        "signals_ggf": [
            "hh_ggf_hbb_htt_kl0_kt1",
            "hh_ggf_hbb_htt_kl1_kt1",
            "hh_ggf_hbb_htt_kl2p45_kt1",
            "hh_ggf_hbb_htt_kl5_kt1",
        ],
        "backgrounds": (backgrounds := [
            "dy",
            "tt",
            "qcd",
            "st",
            "tt_multiboson",
            "multiboson",
            "v",
            "h",
            "ewk",
        ]),
        "dy_split": [
            "dy_m50toinf_0j",
            "dy_m50toinf_1j_pt0to40", "dy_m50toinf_1j_pt40to100", "dy_m50toinf_1j_pt100to200",
            "dy_m50toinf_1j_pt200to400", "dy_m50toinf_1j_pt400to600", "dy_m50toinf_1j_pt600toinf",
            "dy_m50toinf_2j_pt0to40", "dy_m50toinf_2j_pt40to100", "dy_m50toinf_2j_pt100to200",
            "dy_m50toinf_2j_pt200to400", "dy_m50toinf_2j_pt400to600", "dy_m50toinf_2j_pt600toinf",
            "dy_m50toinf_ge3j",
        ],
        "sm_ggf": (sm_ggf_group := ["hh_ggf_hbb_htt_kl1_kt1", *backgrounds]),
        "sm": (sm_group := ["hh_ggf_hbb_htt_kl1_kt1", "hh_vbf_hbb_htt_kv1_k2v1_kl1", *backgrounds]),
        "sm_ggf_data": ["data"] + sm_ggf_group,
        "sm_data": ["data"] + sm_group,
<<<<<<< HEAD
        "sm_bkg": ["data", *backgrounds],
=======
        "bkg_data": ["data"] + backgrounds,
>>>>>>> 39f9c192
    }

    # define inclusive datasets for the stitched process identification with corresponding leaf processes
    # TODO: 2024 disabled for now, need to re-check when more datasets are available
    if run == 3 and not sync_mode and year != 2024:
        # drell-yan, amcatnlo
        if "dy_m50toinf_amcatnlo" in cfg.datasets:
            if not cfg.datasets.n.dy_m50toinf_amcatnlo.has_tag("dy_drop_tautau"):
                # default stitching, without lepton enriched datasets
                cfg.x.dy_amcatnlo_stitching = {
                    "m50toinf": {
                        "inclusive_dataset": cfg.datasets.n.dy_m50toinf_amcatnlo,
                        "leaf_processes": [
                            # the following processes cover the full njet and pt phasespace
                            cfg.get_process("dy_m50toinf_0j"),
                            *(
                                cfg.get_process(f"dy_m50toinf_{nj}j_pt{pt}")
                                for nj in [1, 2]
                                for pt in ["0to40", "40to100", "100to200", "200to400", "400to600", "600toinf"]
                            ),
                            cfg.get_process("dy_m50toinf_ge3j"),
                        ],
                    },
                }
            else:
                # more involved stitching with additional lepton enriched datasets
                expand_lep = lambda names: [
                    procs.get(f"dy_{ll}_{name}")
                    for ll in ["ee", "mumu", "tautau"]
                    for name in law.util.make_list(names)
                ]
                cfg.x.dy_lep_amcatnlo_stitching = {
                    "m50toinf": {
                        "inclusive_dataset": cfg.datasets.n.dy_m50toinf_amcatnlo,
                        "leaf_processes": [
                            # the following processes cover the full njet and pt phasespace per lepton channel
                            *expand_lep("m50toinf_0j"),
                            *expand_lep([
                                f"m50toinf_{nj}j_pt{pt}"
                                for nj in [1, 2]
                                for pt in ["0to40", "40to100", "100to200", "200to400", "400to600", "600toinf"]
                            ]),
                            *expand_lep("m50toinf_ge3j"),
                        ],
                    },
                }
        # drell-yan, powheg
        if year == 2022 and "dy_ee_m50toinf_powheg" in cfg.datasets:
            cfg.x.dy_powheg_stitching = {
                "ee_m50toinf": {
                    "inclusive_dataset": cfg.datasets.n.dy_ee_m50toinf_powheg,
                    "leaf_processes": [
                        # the following processes cover the full inv mass phasespace
                        *(
                            cfg.get_process(f"dy_ee_m{mass}")
                            for mass in [
                                "50to120", "120to200", "200to400", "400to800", "800to1500", "1500to2500", "2500to4000",
                                "4000to6000", "6000toinf",
                            ]
                        ),
                    ],
                },
            }
        # w + jets
        if "w_lnu_amcatnlo" in cfg.datasets:
            cfg.x.w_lnu_stitching = {
                "incl": {
                    "inclusive_dataset": cfg.datasets.n.w_lnu_amcatnlo,
                    "leaf_processes": [
                        # the following processes cover the full njet and pt phasespace
                        cfg.get_process("w_lnu_0j"),
                        *(
                            cfg.get_process(f"w_lnu_{nj}j_pt{pt}")
                            for nj in [1, 2]
                            for pt in ["0to40", "40to100", "100to200", "200to400", "400to600", "600toinf"]
                        ),
                        cfg.get_process("w_lnu_ge3j"),
                    ],
                },
            }

    # dataset groups for conveniently looping over certain datasets
    # (used in wrapper_factory and during plotting)
    cfg.x.dataset_groups = {
        "data": (data_group := [dataset.name for dataset in cfg.datasets if dataset.is_data]),
        "backgrounds": (backgrounds := [
            # ! this "mindlessly" includes all non-signal MC datasets from above
            dataset.name for dataset in cfg.datasets
            if dataset.is_mc and not dataset.has_tag("signal")
        ]),
        "backgrounds_unstitched": (backgrounds_unstitched := [
            dataset.name for dataset in cfg.datasets
            if (
                dataset.is_mc and
                not dataset.has_tag("signal") and
                not dataset.has_tag({"dy_stitched", "w_lnu_stitched"}, mode=any)
            )
        ]),
        "sm_ggf": (sm_ggf_group := ["hh_ggf_hbb_htt_kl1_kt1_powheg", *backgrounds]),
        "sm": (sm_group := [
            "hh_ggf_hbb_htt_kl1_kt1_powheg",
            "hh_vbf_hbb_htt_kv1_k2v1_kl1_*madgraph",
            *backgrounds,
        ]),
        "sm_unstitched": (sm_group_unstitched := [
            "hh_ggf_hbb_htt_kl1_kt1_powheg",
            "hh_vbf_hbb_htt_kv1_k2v1_kl1_*madgraph",
            *backgrounds_unstitched,
        ]),
        "sm_ggf_data": data_group + sm_ggf_group,
        "sm_data": data_group + sm_group,
        "sm_bkg": data_group + [*backgrounds],
        "sm_data_unstitched": data_group + sm_group_unstitched,
        "dy": [dataset.name for dataset in cfg.datasets if dataset.has_tag("dy")],
        "w_lnu": [dataset.name for dataset in cfg.datasets if dataset.has_tag("w_lnu")],
        "bkg_data_dy": backgrounds + [
            dataset.name for dataset in cfg.datasets
            if dataset.is_data and re.match(r"^data_(e|mu)_.+$", dataset.name)
        ],
    }

    # category groups for conveniently looping over certain categories
    # (used during plotting)
    cfg.x.category_groups = {}

    # variable groups for conveniently looping over certain variables
    # (used during plotting)
    cfg.x.variable_groups = {
        "hh": (hh := [f"hh_{var}" for var in ["energy", "mass", "pt", "eta", "phi", "dr"]]),
        # definition in analysis master
        """
        "dilep": (dilep := [f"dilep_{var}" for var in ["energy", "mass", "pt", "eta", "phi", "dr"]]),
        "dijet": (dijet := [f"dijet_{var}" for var in ["energy", "mass", "pt", "eta", "phi", "dr"]]),
        "default": [
            *dijet, *dilep, *hh,
            "mu1_pt", "mu1_eta", "mu1_phi", "mu2_pt", "mu2_eta", "mu2_phi",
            "e1_pt", "e1_eta", "e1_phi", "e2_pt", "e2_eta", "e2_phi",
            "tau1_pt", "tau1_eta", "tau1_phi", "tau2_pt", "tau2_eta", "tau2_phi",
        ],
        """
        # definition for DY plots
        "dilep": (dilep := [f"dilep_{var}" for var in ["mass", "pt"]]),
        "dibjet": (dibjet := [f"dibjet_{var}" for var in ["mass", "pt"]]),
        "nbjets": (nbjets := [f"nbjets_{var}" for var in ["deepjet", "pnet"]]),
        "lep": (lep := [f"{lepton}_{var}" for lepton in ["e1", "mu1", "tau1"] for var in ["pt", "eta"]]),
        "jet": (jet := [f"jet1_{var}" for var in ["pt", "eta"]]),
        "default": [
            "ht", *nbjets, *jet, *lep, *dilep, *dibjet, *hh, "njets",
        ],
        "dy_variables": [
            "ht", *nbjets, *dilep, *dibjet, "njets",
            # "njets-dilep_pt",
        ],
    }

    # shift groups for conveniently looping over certain shifts
    # (used during plotting)
    cfg.x.shift_groups = {}

    # selector step groups for conveniently looping over certain steps
    # (used in cutflow tasks)
    cfg.x.selector_step_groups = {
        "all": [],
        "none": ["mc_filter", "json"],
        "default": ["mc_filter", "json", "trigger", "met_filter", "jet_veto_map", "lepton", "jet2"],
        "no_jet": ["mc_filter", "json", "trigger", "met_filter", "jet_veto_map", "lepton"],
    }
    cfg.x.default_selector_steps = "all"

    # plotting overwrites
    from hbt.config.styles import setup_plot_styles
    setup_plot_styles(cfg)

    ################################################################################################
    # luminosity and normalization
    ################################################################################################

    # lumi values in 1/pb (= 1000/fb)
    # https://twiki.cern.ch/twiki/bin/view/CMS/LumiRecommendationsRun2?rev=7
    # https://twiki.cern.ch/twiki/bin/view/CMS/LumiRecommendationsRun3?rev=27
    # https://twiki.cern.ch/twiki/bin/view/CMS/PdmVRun3Analysis
    # difference pre-post VFP: https://cds.cern.ch/record/2854610/files/DP2023_006.pdf
    # Lumis for Run3 within the Twiki are outdated as stated here:
    # https://cms-talk.web.cern.ch/t/luminosity-in-run2023c/116859/2
    # Run3 Lumis can be calculated with brilcalc tool https://twiki.cern.ch/twiki/bin/view/CMS/BrilcalcQuickStart?rev=15
    # CClub computed this already: https://gitlab.cern.ch/cclubbtautau/AnalysisCore/-/issues/49
    if year == 2016 and campaign.has_tag("preVFP"):
        cfg.x.luminosity = Number(19_500, {
            "lumi_13TeV_2016": 0.01j,
            "lumi_13TeV_correlated": 0.006j,
        })
    elif year == 2016 and campaign.has_tag("postVFP"):
        cfg.x.luminosity = Number(16_800, {
            "lumi_13TeV_2016": 0.01j,
            "lumi_13TeV_correlated": 0.006j,
        })
    elif year == 2017:
        cfg.x.luminosity = Number(41_480, {
            "lumi_13TeV_2017": 0.02j,
            "lumi_13TeV_1718": 0.006j,
            "lumi_13TeV_correlated": 0.009j,
        })
    elif year == 2018:
        cfg.x.luminosity = Number(59_830, {
            "lumi_13TeV_2017": 0.015j,
            "lumi_13TeV_1718": 0.002j,
            "lumi_13TeV_correlated": 0.02j,
        })
    elif year == 2022 and campaign.has_tag("preEE"):
        cfg.x.luminosity = Number(7_980.4541, {
            "lumi_13p6TeV_2022": 0.014j,
        })
    elif year == 2022 and campaign.has_tag("postEE"):
        cfg.x.luminosity = Number(26_671.6097, {
            "lumi_13p6TeV_2022": 0.014j,
        })
    elif year == 2023 and campaign.has_tag("preBPix"):
        cfg.x.luminosity = Number(18_062.6591, {
            "lumi_13p6TeV_2023": 0.013j,
        })
    elif year == 2023 and campaign.has_tag("postBPix"):
        cfg.x.luminosity = Number(9_693.1301, {
            "lumi_13p6TeV_2023": 0.013j,
        })
    elif year == 2024:
        cfg.x.luminosity = Number(109_080.0, {  # TODO: update number
            "lumi_13p6TeV_2024": 0.013j,
        })
    else:
        assert False

    # minimum bias cross section in mb (milli) for creating PU weights, values from
    # https://twiki.cern.ch/twiki/bin/view/CMS/PileupJSONFileforData?rev=52#Recommended_cross_section
    cfg.x.minbias_xs = Number(69.2, 0.046j)

    ################################################################################################
    # met settings
    ################################################################################################

    if run == 2:
        cfg.x.met_name = "MET"
        cfg.x.raw_met_name = "RawMET"

        # met phi correction config
        from columnflow.calibration.cms.met import METPhiConfigRun2
        cfg.x.met_phi_correction = METPhiConfigRun2(
            met_name=cfg.x.met_name,
            correction_set_template="{variable}_metphicorr_pfmet_{data_source}",
            keep_uncorrected=True,
        )
    elif run == 3:
        cfg.x.met_name = "PuppiMET"
        cfg.x.raw_met_name = "RawPuppiMET"

        # met phi correction config
        from columnflow.calibration.cms.met import METPhiConfig
        cfg.x.met_phi_correction = METPhiConfig(
            met_name=cfg.x.met_name,
            met_type=cfg.x.met_name,
            correction_set="met_xy_corrections",
            keep_uncorrected=True,
            pt_phi_variations={
                "stat_xdn": "metphi_statx_down",
                "stat_xup": "metphi_statx_up",
                "stat_ydn": "metphi_staty_down",
                "stat_yup": "metphi_staty_up",
            },
            variations={
                "pu_dn": "minbias_xs_down",
                "pu_up": "minbias_xs_up",
            },
        )
    else:
        assert False

    ################################################################################################
    # jet settings
    # TODO: keep a single table somewhere that configures all settings: btag correlation, year
    #       dependence, usage in calibrator, etc
    ################################################################################################

    # common jec/jer settings configuration
    if run == 2:
        # https://cms-jerc.web.cern.ch/Recommendations/#run-2
        # https://twiki.cern.ch/twiki/bin/view/CMS/JECDataMC?rev=204
        # https://twiki.cern.ch/twiki/bin/view/CMS/JetResolution?rev=109
        jec_campaign = f"Summer19UL{year2}{campaign.x.postfix}"
        jec_version = {2016: "V7", 2017: "V5", 2018: "V5"}[year]
        jer_campaign = f"Summer{'20' if year == 2016 else '19'}UL{year2}{campaign.x.postfix}"
        jer_version = "JR" + {2016: "V3", 2017: "V2", 2018: "V2"}[year]
        jet_type = "AK4PFchs"
    elif run == 3:
        # https://cms-jerc.web.cern.ch/Recommendations/#2022
        jerc_postfix = {
            (2022, ""): "_22Sep2023",
            (2022, "EE"): "_22Sep2023",
            (2023, ""): "Prompt23",
            (2023, "BPix"): "Prompt23",
            (2024, ""): "Prompt24",  # TODO: correct?
        }[(year, campaign.x.postfix)]
        jec_campaign = f"Summer{year2}{campaign.x.postfix}{jerc_postfix}"
        jec_version = {
            (2022, ""): "V3",
            (2022, "EE"): "V3",
            (2023, ""): "V3",
            (2023, "BPix"): "V3",
            (2024, ""): "V3",  # TODO: correct?
        }[(year, campaign.x.postfix)]
        jer_campaign = f"Summer{year2}{campaign.x.postfix}{jerc_postfix}"
        # special "Run" fragment in 2023 jer campaign
        if year == 2023:
            jer_campaign += f"_Run{'Cv1234' if campaign.has_tag('preBPix') else 'D'}"
        jer_version = "JR" + {2022: "V1", 2023: "V1", 2024: "V1"}[year]  # TODO: check 2024!
        jet_type = "AK4PFPuppi"
    else:
        assert False

    # full list of jec sources in a fixed order that is used to assign consistent ids across configs
    # (please add new sources at the bottom to preserve the order of existing ones)
    # the boolean flag decides whether to use them in the JEC config and if shifts should be created for them
    all_jec_sources = {
        "AbsoluteStat": False,
        "AbsoluteScale": False,
        "AbsoluteSample": False,
        "AbsoluteFlavMap": False,
        "AbsoluteMPFBias": False,
        "Fragmentation": False,
        "SinglePionECAL": False,
        "SinglePionHCAL": False,
        "FlavorQCD": False,
        "TimePtEta": False,
        "RelativeJEREC1": False,
        "RelativeJEREC2": False,
        "RelativeJERHF": False,
        "RelativePtBB": False,
        "RelativePtEC1": False,
        "RelativePtEC2": False,
        "RelativePtHF": False,
        "RelativeBal": False,
        "RelativeSample": False,
        "RelativeFSR": False,
        "RelativeStatFSR": False,
        "RelativeStatEC": False,
        "RelativeStatHF": False,
        "PileUpDataMC": False,
        "PileUpPtRef": False,
        "PileUpPtBB": False,
        "PileUpPtEC1": False,
        "PileUpPtEC2": False,
        "PileUpPtHF": False,
        "PileUpMuZero": False,
        "PileUpEnvelope": False,
        "SubTotalPileUp": False,
        "SubTotalRelative": False,
        "SubTotalPt": False,
        "SubTotalScale": False,
        "SubTotalAbsolute": False,
        "SubTotalMC": False,
        "Total": True,
        "TotalNoFlavor": False,
        "TotalNoTime": False,
        "TotalNoFlavorNoTime": False,
        "FlavorZJet": False,
        "FlavorPhotonJet": False,
        "FlavorPureGluon": False,
        "FlavorPureQuark": False,
        "FlavorPureCharm": False,
        "FlavorPureBottom": False,
        "TimeRunA": False,
        "TimeRunB": False,
        "TimeRunC": False,
        "TimeRunD": False,
        "CorrelationGroupMPFInSitu": True,
        "CorrelationGroupIntercalibration": True,
        "CorrelationGroupbJES": True,
        "CorrelationGroupFlavor": True,
        "CorrelationGroupUncorrelated": True,
    }

    cfg.x.jec = DotDict.wrap({
        "Jet": {
            "campaign": jec_campaign,
            "version": jec_version,
            "data_per_era": True if year == 2022 else False,  # 2022 JEC has the era as a corrlib input argument
            "jet_type": jet_type,
            "levels": ["L1FastJet", "L2Relative", "L2L3Residual", "L3Absolute"],
            "levels_for_type1_met": ["L1FastJet"],
            "uncertainty_sources": [src for src, flag in all_jec_sources.items() if flag],
        },
    })

    # JER
    cfg.x.jer = DotDict.wrap({
        "Jet": {
            "campaign": jer_campaign,
            "version": jer_version,
            "jet_type": jet_type,
        },
    })

    # updated jet id
    from columnflow.production.cms.jet import JetIdConfig
    cfg.x.jet_id = JetIdConfig(corrections={"AK4PUPPI_Tight": 2, "AK4PUPPI_TightLeptonVeto": 3})
    cfg.x.fatjet_id = JetIdConfig(corrections={"AK8PUPPI_Tight": 2, "AK8PUPPI_TightLeptonVeto": 3})

    # trigger sf corrector
    cfg.x.jet_trigger_corrector = "jetlegSFs"

    ################################################################################################
    # tau settings
    ################################################################################################

    # tau tagger name
    # (needed by TECConfig below as well as tau selection)
    if run == 2:
        # TODO: still correct? what about 2p5?
        cfg.x.tau_tagger = "DeepTau2017v2p1"
    elif run == 3:
        # https://twiki.cern.ch/twiki/bin/view/CMS/TauIDRecommendationForRun3?rev=9
        cfg.x.tau_tagger = "DeepTau2018v2p5"
    else:
        assert False

    # deep tau ID working point bitmask/position to name mapping
    if campaign.x.version < 10:
        cfg.x.deeptau_ids = DotDict.wrap({
            "vs_e": {"vvvloose": 1, "vvloose": 2, "vloose": 4, "loose": 8, "medium": 16, "tight": 32, "vtight": 64, "vvtight": 128},  # noqa: E501
            "vs_jet": {"vvvloose": 1, "vvloose": 2, "vloose": 4, "loose": 8, "medium": 16, "tight": 32, "vtight": 64, "vvtight": 128},  # noqa: E501
            "vs_mu": {"vloose": 1, "loose": 2, "medium": 4, "tight": 8},
        })
    else:
        cfg.x.deeptau_ids = DotDict.wrap({
            "vs_e": {"vvvloose": 1, "vvloose": 2, "vloose": 3, "loose": 4, "medium": 5, "tight": 6, "vtight": 7, "vvtight": 8},  # noqa: E501
            "vs_jet": {"vvvloose": 1, "vvloose": 2, "vloose": 3, "loose": 4, "medium": 5, "tight": 6, "vtight": 7, "vvtight": 8},  # noqa: E501
            "vs_mu": {"vloose": 1, "loose": 2, "medium": 3, "tight": 4},
        })

    # employed deeptau working points, potentially channel dependent
    cfg.x.deeptau_wps = DotDict.wrap({
        "vs_e": "vvloose",
        "vs_mu": {
            "etau": "tight",
            "mutau": "tight",
            "tautau": "vloose",
        },
        "vs_jet": "medium",
    })

    # tec config
    from columnflow.calibration.cms.tau import TECConfig
    corrector_kwargs = {"wp": "Medium", "wp_VSe": "VVLoose"} if run == 3 else {}  # values correspond to wps above
    cfg.x.tec = TECConfig(tagger=cfg.x.tau_tagger, corrector_kwargs=corrector_kwargs)

    # tau trigger working points
    cfg.x.tau_trigger_working_points = DotDict.wrap({
        "vs_jet": "Medium",
        "vs_mu_single": "Tight",
        "vs_mu_cross": "VLoose",
        "vs_e_single": "VVLoose",
        "vs_e_cross": "VVLoose",
        "trigger_corr": "VVLoose",
    })

    # tau trigger correctors
    cfg.x.tau_trigger_corrector = "tau_trigger"
    cfg.x.tau_trigger_corrector_cclub = "tauTriggerSF"

    ################################################################################################
    # electron settings
    ################################################################################################

    # names of electron correction sets and working points
    from columnflow.production.cms.electron import ElectronSFConfig
    from columnflow.calibration.cms.egamma import EGammaCorrectionConfig
    if run == 2:
        # SFs
        e_postfix = ""
        if year == 2016:
            e_postfix = {"APV": "preVFP", "": "postVFP"}[campaign.x.postfix]
        cfg.x.electron_sf_names = ElectronSFConfig(
            correction="UL-Electron-ID-SF",
            campaign=f"{year}{e_postfix}",
            working_point="wp80iso",
        )
        # eec and eer
        cfg.x.eec = EGammaCorrectionConfig(
            correction_set="Scale",
            value_type="total_correction",
            uncertainty_type="total_uncertainty",
        )
        cfg.x.eer = EGammaCorrectionConfig(
            correction_set="Smearing",
            compound=False,
            value_type="rho",
            uncertainty_type="err_rho",
        )
    elif run == 3:
        # SFs
        if year == 2022:
            e_postfix = {"": "Re-recoBCD", "EE": "Re-recoE+PromptFG"}[campaign.x.postfix]
        elif year == 2023:
            e_postfix = {"": "PromptC", "BPix": "PromptD"}[campaign.x.postfix]
        elif year == 2024:
            e_postfix = "FIXME"  # TODO: lookup!
        else:
            assert False
        cfg.x.electron_sf_names = ElectronSFConfig(
            correction="Electron-ID-SF",
            campaign=f"{year}{e_postfix}",
            working_point="wp80iso",
        )
        cfg.x.electron_trigger_sf_names = ElectronSFConfig(
            correction="Electron-HLT-SF",
            campaign=f"{year}{e_postfix}",
            hlt_path="HLT_SF_Ele30_TightID",
        )
        cfg.x.single_trigger_electron_data_effs_cfg = ElectronSFConfig(
            correction="Electron-HLT-DataEff",
            campaign=f"{year}{e_postfix}",
            hlt_path="HLT_SF_Ele30_TightID",
        )
        cfg.x.single_trigger_electron_mc_effs_cfg = ElectronSFConfig(
            correction="Electron-HLT-McEff",
            campaign=f"{year}{e_postfix}",
            hlt_path="HLT_SF_Ele30_TightID",
        )
        cfg.x.cross_trigger_electron_data_effs_cfg = ElectronSFConfig(
            correction="Electron-HLT-DataEff",
            campaign=f"{year}{e_postfix}",
            hlt_path="HLT_SF_Ele24_TightID",
        )
        cfg.x.cross_trigger_electron_mc_effs_cfg = ElectronSFConfig(
            correction="Electron-HLT-McEff",
            campaign=f"{year}{e_postfix}",
            hlt_path="HLT_SF_Ele24_TightID",
        )
        # eec and eer
        if year == 2022:
            e_tag = {"": "preEE", "EE": "postEE"}[campaign.x.postfix]
        elif year == 2023:
            # note the upper-case IX
            e_tag = {"": "preBPIX", "BPix": "postBPIX"}[campaign.x.postfix]
        elif year == 2024:
            e_tag = "FIXME"  # TODO: look up!
        else:
            assert False
        cfg.x.eec = EGammaCorrectionConfig(
            correction_set=f"EGMScale_Compound_Ele_{year}{e_tag}",
            value_type="scale",
            uncertainty_type="escale",
            compound=True,
        )
        cfg.x.eer = EGammaCorrectionConfig(
            correction_set=f"EGMSmearAndSyst_ElePTsplit_{year}{e_tag}",
            value_type="smear",
            uncertainty_type="esmear",
        )
    else:
        assert False

    ################################################################################################
    # muon settings
    ################################################################################################

    # names of muon correction sets and working points
    # (used in the muon producer)
    from columnflow.production.cms.muon import MuonSFConfig
    if run == 2:
        cfg.x.muon_sf_names = MuonSFConfig(correction="NUM_TightRelIso_DEN_TightIDandIPCut")
    elif run == 3:
        cfg.x.muon_sf_names = MuonSFConfig(correction="NUM_TightPFIso_DEN_TightID")
        cfg.x.muon_trigger_sf_names = MuonSFConfig(
            correction="NUM_IsoMu24_DEN_CutBasedIdTight_and_PFIsoTight",
        )
        cfg.x.single_trigger_muon_data_effs_cfg = MuonSFConfig(
            correction="NUM_IsoMu24_DEN_CutBasedIdTight_and_PFIsoTight_DATAeff",
        )
        cfg.x.single_trigger_muon_mc_effs_cfg = MuonSFConfig(
            correction="NUM_IsoMu24_DEN_CutBasedIdTight_and_PFIsoTight_MCeff",
        )
        cfg.x.cross_trigger_muon_data_effs_cfg = MuonSFConfig(
            correction="NUM_IsoMu20_DEN_CutBasedIdTight_and_PFIsoTight_DATAeff",
        )
        cfg.x.cross_trigger_muon_mc_effs_cfg = MuonSFConfig(
            correction="NUM_IsoMu20_DEN_CutBasedIdTight_and_PFIsoTight_MCeff",
        )

    else:
        assert False

    ################################################################################################
    # b tagging
    ################################################################################################

    # b-tag working points
    btag_key = f"{year}{campaign.x.postfix}"
    if run == 2:
        # https://twiki.cern.ch/twiki/bin/view/CMS/BtagRecommendation106XUL16preVFP?rev=6
        # https://twiki.cern.ch/twiki/bin/view/CMS/BtagRecommendation106XUL16postVFP?rev=8
        # https://twiki.cern.ch/twiki/bin/view/CMS/BtagRecommendation106XUL17?rev=15
        # https://twiki.cern.ch/twiki/bin/view/CMS/BtagRecommendation106XUL18?rev=18
        cfg.x.btag_working_points = DotDict.wrap({
            "deepjet": {
                "loose": {"2016APV": 0.0508, "2016": 0.0480, "2017": 0.0532, "2018": 0.0490}[btag_key],
                "medium": {"2016APV": 0.2598, "2016": 0.2489, "2017": 0.3040, "2018": 0.2783}[btag_key],
                "tight": {"2016APV": 0.6502, "2016": 0.6377, "2017": 0.7476, "2018": 0.7100}[btag_key],
            },
            "deepcsv": {
                "loose": {"2016APV": 0.2027, "2016": 0.1918, "2017": 0.1355, "2018": 0.1208}[btag_key],
                "medium": {"2016APV": 0.6001, "2016": 0.5847, "2017": 0.4506, "2018": 0.4168}[btag_key],
                "tight": {"2016APV": 0.8819, "2016": 0.8767, "2017": 0.7738, "2018": 0.7665}[btag_key],
            },
            # https://cms.cern.ch/iCMS/jsp/db_notes/noteInfo.jsp?cmsnoteid=CMS%20AN-2021/005 chapter 4.5 in v12
            "particleNetMD": {
                "hp": {"2016APV": 0.9883, "2016": 0.9883, "2017": 0.9870, "2018": 0.9880}[btag_key],
                "mp": {"2016APV": 0.9737, "2016": 0.9735, "2017": 0.9714, "2018": 0.9734}[btag_key],
                "lp": {"2016APV": 0.9088, "2016": 0.9137, "2017": 0.9105, "2018": 0.9172}[btag_key],
            },
        })
    elif run == 3:
        # https://btv-wiki.docs.cern.ch/ScaleFactors/Run3Summer22
        # https://btv-wiki.docs.cern.ch/ScaleFactors/Run3Summer22EE
        # https://btv-wiki.docs.cern.ch/ScaleFactors/Run3Summer23
        # https://btv-wiki.docs.cern.ch/ScaleFactors/Run3Summer23BPix
        cfg.x.btag_working_points = DotDict.wrap({
            "deepjet": {
                "loose": {"2022": 0.0583, "2022EE": 0.0614, "2023": 0.0479, "2023BPix": 0.048, "2024": 0.0}[btag_key],  # TODO: look up! # noqa: E501
                "medium": {"2022": 0.3086, "2022EE": 0.3196, "2023": 0.2431, "2023BPix": 0.2435, "2024": 0.0}[btag_key],  # TODO: look up! # noqa: E501
                "tight": {"2022": 0.7183, "2022EE": 0.73, "2023": 0.6553, "2023BPix": 0.6563, "2024": 0.0}[btag_key],  # TODO: look up! # noqa: E501
                "xtight": {"2022": 0.8111, "2022EE": 0.8184, "2023": 0.7667, "2023BPix": 0.7671, "2024": 0.0}[btag_key],  # TODO: look up! # noqa: E501
                "xxtight": {"2022": 0.9512, "2022EE": 0.9542, "2023": 0.9459, "2023BPix": 0.9483, "2024": 0.0}[btag_key],  # TODO: look up! # noqa: E501
            },
            "particleNet": {
                "loose": {"2022": 0.047, "2022EE": 0.0499, "2023": 0.0358, "2023BPix": 0.0359, "2024": 0.0}[btag_key],  # TODO: look up! # noqa: E501
                "medium": {"2022": 0.245, "2022EE": 0.2605, "2023": 0.1917, "2023BPix": 0.1919, "2024": 0.0}[btag_key],  # TODO: look up! # noqa: E501
                "tight": {"2022": 0.6734, "2022EE": 0.6915, "2023": 0.6172, "2023BPix": 0.6133, "2024": 0.0}[btag_key],  # TODO: look up! # noqa: E501
                "xtight": {"2022": 0.7862, "2022EE": 0.8033, "2023": 0.7515, "2023BPix": 0.7544, "2024": 0.0}[btag_key],  # TODO: look up! # noqa: E501
                "xxtight": {"2022": 0.961, "2022EE": 0.9664, "2023": 0.9659, "2023BPix": 0.9688, "2024": 0.0}[btag_key],  # TODO: look up! # noqa: E501
            },
            "robustParticleTransformer": {
                "loose": {"2022": 0.0849, "2022EE": 0.0897, "2023": 0.0681, "2023BPix": 0.0683, "2024": 0.0}[btag_key],  # TODO: look up! # noqa: E501
                "medium": {"2022": 0.4319, "2022EE": 0.451, "2023": 0.3487, "2023BPix": 0.3494, "2024": 0.0}[btag_key],  # TODO: look up! # noqa: E501
                "tight": {"2022": 0.8482, "2022EE": 0.8604, "2023": 0.7969, "2023BPix": 0.7994, "2024": 0.0}[btag_key],  # TODO: look up! # noqa: E501
                "xtight": {"2022": 0.9151, "2022EE": 0.9234, "2023": 0.8882, "2023BPix": 0.8877, "2024": 0.0}[btag_key],  # TODO: look up! # noqa: E501
                "xxtight": {"2022": 0.9874, "2022EE": 0.9893, "2023": 0.9883, "2023BPix": 0.9883, "2024": 0.0}[btag_key],  # TODO: look up! # noqa: E501
            },
            # TODO: fallback to run2, due to missing wp values
            # https://cms.cern.ch/iCMS/jsp/db_notes/noteInfo.jsp?cmsnoteid=CMS%20AN-2021/005 chapter 4.5 in v12
            # performance studies for run 3 available and show improvements:
            # https://cds.cern.ch/record/2904691/files/DP2024_055.pdf
            "particleNetMD": {
                "hp": {"2022": 0.9883, "2022EE": 0.9883, "2023": 0.9870, "2023BPix": 0.9880, "2024": 0.0}[btag_key],  # TODO: look up! # noqa: E501
                "mp": {"2022": 0.9737, "2022EE": 0.9735, "2023": 0.9714, "2023BPix": 0.9734, "2024": 0.0}[btag_key],  # TODO: look up! # noqa: E501
                "lp": {"2022": 0.9088, "2022EE": 0.9137, "2023": 0.9105, "2023BPix": 0.9172, "2024": 0.0}[btag_key],  # TODO: look up! # noqa: E501
            },
        })
    else:
        assert False

    # JEC uncertainty sources propagated to btag scale factors
    # (names derived from contents in BTV correctionlib file)
    cfg.x.btag_sf_jec_sources = [
        "",  # same as "Total"
        "Absolute",
        "AbsoluteMPFBias",
        "AbsoluteScale",
        "AbsoluteStat",
        f"Absolute_{year}",
        "BBEC1",
        f"BBEC1_{year}",
        "EC2",
        f"EC2_{year}",
        "FlavorQCD",
        "Fragmentation",
        "HF",
        f"HF_{year}",
        "PileUpDataMC",
        "PileUpPtBB",
        "PileUpPtEC1",
        "PileUpPtEC2",
        "PileUpPtHF",
        "PileUpPtRef",
        "RelativeBal",
        "RelativeFSR",
        "RelativeJEREC1",
        "RelativeJEREC2",
        "RelativeJERHF",
        "RelativePtBB",
        "RelativePtEC1",
        "RelativePtEC2",
        "RelativePtHF",
        "RelativeSample",
        f"RelativeSample_{year}",
        "RelativeStatEC",
        "RelativeStatFSR",
        "RelativeStatHF",
        "SinglePionECAL",
        "SinglePionHCAL",
        "TimePtEta",
    ]

    from columnflow.production.cms.btag import BTagSFConfig
    cfg.x.btag_sf_deepjet = BTagSFConfig(
        correction_set="deepJet_shape",
        jec_sources=cfg.x.btag_sf_jec_sources,
        discriminator="btagDeepFlavB",
    )
    if run == 3:
        cfg.x.btag_sf_pnet = BTagSFConfig(
            correction_set="particleNet_shape",
            jec_sources=cfg.x.btag_sf_jec_sources,
            discriminator="btagPNetB",
        )

    ################################################################################################
    # dataset / process specific methods
    ################################################################################################

    # top pt reweighting
    # https://twiki.cern.ch/twiki/bin/view/CMS/TopPtReweighting?rev=31
    # theory-based method preferred
    # from columnflow.production.cms.top_pt_weight import TopPtWeightFromTheoryConfig
    # cfg.x.top_pt_weight = TopPtWeightFromTheoryConfig(params={
    #     "a": 0.103,
    #     "b": -0.0118,
    #     "c": -0.000134,
    #     "d": 0.973,
    # })
    # data-based method preferred
    from columnflow.production.cms.top_pt_weight import TopPtWeightFromDataConfig
    cfg.x.top_pt_weight = TopPtWeightFromDataConfig(
        params={
            "a": 0.0615,
            "a_up": 0.0615 * 1.5,
            "a_down": 0.0615 * 0.5,
            "b": -0.0005,
            "b_up": -0.0005 * 1.5,
            "b_down": -0.0005 * 0.5,
        },
        pt_max=500.0,
    )

    # dy specific methods
    if run == 3:
        from columnflow.production.cms.dy import DrellYanConfig
        dy_era = f"{year}"
        if year == 2022:
            dy_era += "preEE" if campaign.has_tag("preEE") else "postEE"
        elif year == 2023:
            dy_era += "preBPix" if campaign.has_tag("preBPix") else "postBPix"
        elif year == 2024:
            dy_era += "FIXME"  # TODO: look up!
        else:
            assert False

        # dy reweighting with custom weights
        # https://cms-higgs-leprare.docs.cern.ch/htt-common/DY_reweight
        cfg.x.dy_weight_config = DrellYanConfig(
            era=dy_era,
            correction="dy_weight",
<<<<<<< HEAD
            systs=[
                "stat_btag0_up", "stat_btag0_down",
                "stat_btag1_up", "stat_btag1_down",
                "stat_btag2_up", "stat_btag2_down"
            ],
=======
            systs=[],  # TODO: add systematics once existing
>>>>>>> 39f9c192
            get_njets=(lambda prod, events: sys.modules["awkward"].num(events.Jet, axis=1)),
            get_nbtags=(lambda prod, events: sys.modules["awkward"].sum(events.Jet.btagPNetB > cfg.x.btag_working_points.particleNet.medium, axis=1)),  # noqa: E501
            used_columns={"Jet.btagPNetB"},
        )

        # dy boson recoil correction
        # https://cms-higgs-leprare.docs.cern.ch/htt-common/V_recoil
        cfg.x.dy_recoil_config = DrellYanConfig(
            era=dy_era,
            order="NLO",
            correction="Recoil_correction_Rescaling",
            unc_correction="Recoil_correction_Uncertainty",
        )

    ################################################################################################
    # shifts
    ################################################################################################

    # register shifts
    cfg.add_shift(name="nominal", id=0)

    cfg.add_shift(name="tune_up", id=1, type="shape", tags={"disjoint_from_nominal"})
    cfg.add_shift(name="tune_down", id=2, type="shape", tags={"disjoint_from_nominal"})

    cfg.add_shift(name="hdamp_up", id=3, type="shape", tags={"disjoint_from_nominal"})
    cfg.add_shift(name="hdamp_down", id=4, type="shape", tags={"disjoint_from_nominal"})

    cfg.add_shift(name="mtop_up", id=5, type="shape", tags={"disjoint_from_nominal"})
    cfg.add_shift(name="mtop_down", id=6, type="shape", tags={"disjoint_from_nominal"})

    cfg.add_shift(name="minbias_xs_up", id=7, type="shape")
    cfg.add_shift(name="minbias_xs_down", id=8, type="shape")
    add_shift_aliases(
        cfg,
        "minbias_xs",
        {
            "pu_weight": "pu_weight_{name}",
            "normalized_pu_weight": "normalized_pu_weight_{name}",
            "PuppiMET.pt": "PuppiMET.pt_{name}",
            "PuppiMET.phi": "PuppiMET.phi_{name}",
        },
    )

    cfg.add_shift(name="top_pt_up", id=9, type="shape")
    cfg.add_shift(name="top_pt_down", id=10, type="shape")
    add_shift_aliases(cfg, "top_pt", {"top_pt_weight": "top_pt_weight_{direction}"})

    for i, (jec_source, flag) in enumerate(all_jec_sources.items()):
        if not flag:
            continue
        cfg.add_shift(
            name=f"jec_{jec_source}_up",
            id=5000 + 2 * i,
            type="shape",
            tags={"jec"},
            aux={"jec_source": jec_source},
        )
        cfg.add_shift(
            name=f"jec_{jec_source}_down",
            id=5001 + 2 * i,
            type="shape",
            tags={"jec"},
            aux={"jec_source": jec_source},
        )
        add_shift_aliases(
            cfg,
            f"jec_{jec_source}",
            {
                "Jet.pt": "Jet.pt_{name}",
                "Jet.mass": "Jet.mass_{name}",
                f"{cfg.x.met_name}.pt": f"{cfg.x.met_name}.pt_{{name}}",
                f"{cfg.x.met_name}.phi": f"{cfg.x.met_name}.phi_{{name}}",
            },
        )
        # TODO: check the JEC de/correlation across years and the interplay with btag weights
        if ("" if jec_source == "Total" else jec_source) in cfg.x.btag_sf_jec_sources:
            add_shift_aliases(
                cfg,
                f"jec_{jec_source}",
                {
                    # "normalized_btag_weight_deepjet": "normalized_btag_weight_deepjet_{name}",
                    # "normalized_njet_btag_weight_deepjet": "normalized_njet_btag_weight_deepjet_{name}",
                    "normalized_btag_weight_pnet": "normalized_btag_weight_pnet_{name}",
                    "normalized_njet_btag_weight_pnet": "normalized_njet_btag_weight_pnet_{name}",
                },
            )

    cfg.add_shift(name="jer_up", id=6000, type="shape", tags={"jer"})
    cfg.add_shift(name="jer_down", id=6001, type="shape", tags={"jer"})
    add_shift_aliases(
        cfg,
        "jer",
        {
            "Jet.pt": "Jet.pt_{name}",
            "Jet.mass": "Jet.mass_{name}",
            f"{cfg.x.met_name}.pt": f"{cfg.x.met_name}.pt_{{name}}",
            f"{cfg.x.met_name}.phi": f"{cfg.x.met_name}.phi_{{name}}",
        },
    )

    for i, (match, dm) in enumerate(itertools.product(["jet", "e"], [0, 1, 10, 11])):
        cfg.add_shift(name=f"tec_{match}_dm{dm}_up", id=20 + 2 * i, type="shape", tags={"tec"})
        cfg.add_shift(name=f"tec_{match}_dm{dm}_down", id=21 + 2 * i, type="shape", tags={"tec"})
        add_shift_aliases(
            cfg,
            f"tec_{match}_dm{dm}",
            {
                "Tau.pt": "Tau.pt_{name}",
                "Tau.mass": "Tau.mass_{name}",
                f"{cfg.x.met_name}.pt": f"{cfg.x.met_name}.pt_{{name}}",
                f"{cfg.x.met_name}.phi": f"{cfg.x.met_name}.phi_{{name}}",
            },
        )

    # start at id=50
    cfg.x.tau_unc_names = [
        "jet_stat1_dm0", "jet_stat1_dm1", "jet_stat1_dm10", "jet_stat1_dm11",
        "jet_stat2_dm0", "jet_stat2_dm1", "jet_stat2_dm10", "jet_stat2_dm11",
        "e_barrel", "e_endcap",
        "mu_0p0To0p4", "mu_0p4To0p8", "mu_0p8To1p2", "mu_1p2To1p7", "mu_1p7To2p3",
    ]
    for i, unc in enumerate(cfg.x.tau_unc_names):
        chs = {
            "jet": ["etau", "mutau", "tautau"],
            "e": ["etau"],
            "mu": ["mutau"],
        }[unc.split("_", 1)[0]]
        cfg.add_shift(name=f"tau_{unc}_up", id=50 + 2 * i, type="shape", aux={"applies_to_channels": chs})
        cfg.add_shift(name=f"tau_{unc}_down", id=51 + 2 * i, type="shape", aux={"applies_to_channels": chs})
        add_shift_aliases(cfg, f"tau_{unc}", {"tau_weight": f"tau_weight_{unc}_{{direction}}"})

    cfg.add_shift(name="e_up", id=90, type="shape")
    cfg.add_shift(name="e_down", id=91, type="shape")
    add_shift_aliases(cfg, "e", {"electron_weight": "electron_weight_{direction}"})

    # electron shifts
    # TODO: energy corrections are currently only available for 2022 (Jan 2025)
    #       include them when available
    if run == 3 and year == 2022:
        logger.debug("adding ees and eer shifts")
        cfg.add_shift(name="ees_up", id=92, type="shape", tags={"eec"})
        cfg.add_shift(name="ees_down", id=93, type="shape", tags={"eec"})
        add_shift_aliases(
            cfg,
            "ees",
            {
                "Electron.pt": "Electron.pt_scale_{direction}",
            },
        )

        cfg.add_shift(name="eer_up", id=94, type="shape", tags={"eer"})
        cfg.add_shift(name="eer_down", id=95, type="shape", tags={"eer"})
        add_shift_aliases(
            cfg,
            "eer",
            {
                "Electron.pt": "Electron.pt_res_{direction}",
            },
        )

    cfg.add_shift(name="mu_up", id=100, type="shape")
    cfg.add_shift(name="mu_down", id=101, type="shape")
    add_shift_aliases(cfg, "mu", {"muon_weight": "muon_weight_{direction}"})

    cfg.x.btag_unc_names = [
        "hf", "lf",
        "hfstats1", "hfstats2",
        "lfstats1", "lfstats2",
        "cferr1", "cferr2",
    ]
    for i, unc in enumerate(cfg.x.btag_unc_names):
        cfg.add_shift(name=f"btag_{unc}_up", id=110 + 2 * i, type="shape")
        cfg.add_shift(name=f"btag_{unc}_down", id=111 + 2 * i, type="shape")
        unc_no_suffix = unc.replace(f"_{year}{cfg.x.full_postfix}", "")
        add_shift_aliases(
            cfg,
            f"btag_{unc}",
            {
                # "normalized_btag_weight_deepjet": f"normalized_btag_weight_deepjet_{unc}_{{direction}}",
                # "normalized_njet_btag_weight_deepjet": f"normalized_njet_btag_weight_deepjet_{unc}_{{direction}}",
                "normalized_btag_weight_pnet": f"normalized_btag_weight_pnet_{unc_no_suffix}_{{direction}}",
                "normalized_njet_btag_weight_pnet": f"normalized_njet_btag_weight_pnet_{unc_no_suffix}_{{direction}}",
            },
        )

    cfg.add_shift(name="pdf_up", id=130, type="shape", tags={"lhe_weight"})
    cfg.add_shift(name="pdf_down", id=131, type="shape", tags={"lhe_weight"})
    add_shift_aliases(
        cfg,
        "pdf",
        {
            "pdf_weight": "pdf_weight_{direction}",
            "normalized_pdf_weight": "normalized_pdf_weight_{direction}",
        },
    )

    cfg.add_shift(name="murmuf_up", id=140, type="shape", tags={"lhe_weight"})
    cfg.add_shift(name="murmuf_down", id=141, type="shape", tags={"lhe_weight"})
    add_shift_aliases(
        cfg,
        "murmuf",
        {
            "murmuf_weight": "murmuf_weight_{direction}",
            "normalized_murmuf_weight": "normalized_murmuf_weight_{direction}",
        },
    )

    cfg.add_shift(name="isr_up", id=150, type="shape")
    cfg.add_shift(name="isr_down", id=151, type="shape")
    add_shift_aliases(
        cfg,
        "isr",
        {
            "isr_weight": "isr_weight_{direction}",
            "normalized_isr_weight": "normalized_isr_weight_{direction}",
        },
    )
    cfg.add_shift(name="fsr_up", id=155, type="shape")
    cfg.add_shift(name="fsr_down", id=156, type="shape")
    add_shift_aliases(
        cfg,
        "fsr",
        {
            "fsr_weight": "fsr_weight_{direction}",
            "normalized_fsr_weight": "normalized_fsr_weight_{direction}",
        },
    )

    # trigger scale factors
    cfg.x.trigger_legs = ["e", "mu", "tau_dm0", "tau_dm1", "tau_dm10", "tau_dm11", "jet"]
    for i, leg in enumerate(cfg.x.trigger_legs):
        # define the channels that each leg applies to
        chs = {
            "e": ["etau"],
            "mu": ["mutau"],
            "jet": ["tautau"],
        }.get(leg, ["etau", "mutau", "tautau"])
        cfg.add_shift(name=f"trigger_{leg}_up", id=180 + 2 * i, type="shape", aux={"applies_to_channels": chs})
        cfg.add_shift(name=f"trigger_{leg}_down", id=181 + 2 * i, type="shape", aux={"applies_to_channels": chs})
        add_shift_aliases(cfg, f"trigger_{leg}", {"trigger_weight": f"trigger_weight_{leg}_{{direction}}"})

    # dy scale factors
    for i, nb in enumerate([0, 1, 2]):
        cfg.add_shift(name=f"dy_stat_btag{nb}_up", id=210 + 2 * i, type="shape")
        cfg.add_shift(name=f"dy_stat_btag{nb}_down", id=211 + 2 * i, type="shape")
        add_shift_aliases(cfg, f"dy_stat_btag{nb}", {"dy_weight": f"dy_weight_stat_btag{nb}_{{direction}}"})

    ################################################################################################
    # external files
    ################################################################################################

    cfg.x.external_files = DotDict()

    # helper
    def add_external(name, value):
        if isinstance(value, dict):
            value = DotDict.wrap(value)
        cfg.x.external_files[name] = value

    # prepare run/era/nano meta data info to determine files in the CAT metadata structure
    # see https://cms-analysis-corrections.docs.cern.ch
    if run == 2:
        cat_info = CATInfo(
            run=2,
            era=f"{year}{cfg.x.full_postfix}",
            vnano=9,
            # TODO: pin to specific dates once dealing with run 2 again
            snapshot=CATSnapshot(btv="latest", egm="latest", jme="latest", lum="latest", muo="latest", tau="latest"),
        )
    elif run == 3:
        cat_info = {
            (2022, "", 14): CATInfo(
                run=3,
                vnano=12,
                era="22CDSep23-Summer22",
                pog_directories={"dc": "Collisions22"},
                snapshot=CATSnapshot(btv="2025-08-20", dc="2025-07-25", egm="2025-04-15", jme="2025-09-23", lum="2024-01-31", muo="2025-08-14", tau="2025-10-01"),  # noqa: E501
            ),
            (2022, "EE", 14): CATInfo(
                run=3,
                vnano=12,
                era="22EFGSep23-Summer22EE",
                pog_directories={"dc": "Collisions22"},
                snapshot=CATSnapshot(btv="2025-08-20", dc="2025-07-25", egm="2025-04-15", jme="2025-10-07", lum="2024-01-31", muo="2025-08-14", tau="2025-10-01"),  # noqa: E501
            ),
            (2023, "", 14): CATInfo(
                run=3,
                vnano=12,
                era="23CSep23-Summer23",
                pog_directories={"dc": "Collisions23"},
                snapshot=CATSnapshot(btv="2025-08-20", dc="2025-07-25", egm="2025-04-15", jme="2025-10-07", lum="2024-01-31", muo="2025-08-14", tau="2025-10-01"),  # noqa: E501
            ),
            (2023, "BPix", 14): CATInfo(
                run=3,
                vnano=12,
                era="23DSep23-Summer23BPix",
                pog_directories={"dc": "Collisions23"},
                snapshot=CATSnapshot(btv="2025-08-20", dc="2025-07-25", egm="2025-04-15", jme="2025-10-07", lum="2024-01-31", muo="2025-08-14", tau="2025-10-01"),  # noqa: E501
            ),
            (2024, "", 15): CATInfo(
                run=3,
                vnano=15,
                era="24CDEReprocessingFGHIPrompt-Summer24",
                pog_directories={"dc": "Collisions24"},
                # TODO: tau and lum not yet available
                snapshot=CATSnapshot(btv="2025-08-19", dc="2025-07-25", egm="2025-08-15", jme="2025-07-17", muo="2025-08-27"),  # noqa: E501
            ),
        }[(year, campaign.x.postfix, vnano)]
    else:
        assert False
    cfg.x.cat_info = cat_info

    # central location for common group files
    central_hbt_dir = "/afs/cern.ch/work/m/mrieger/public/hbt/external_files"

    # common files
    # (versions in the end are for hashing in cases where file contents changed but paths did not)
    add_external("lumi", {
        "golden": {
            2016: ("/afs/cern.ch/cms/CAF/CMSCOMM/COMM_DQM/certification/Collisions16/13TeV/Legacy_2016/Cert_271036-284044_13TeV_Legacy2016_Collisions16_JSON.txt", "v1"),  # noqa: E501
            2017: ("/afs/cern.ch/cms/CAF/CMSCOMM/COMM_DQM/certification/Collisions17/13TeV/Legacy_2017/Cert_294927-306462_13TeV_UL2017_Collisions17_GoldenJSON.txt", "v1"),  # noqa: E501
            2018: ("/afs/cern.ch/cms/CAF/CMSCOMM/COMM_DQM/certification/Collisions18/13TeV/Legacy_2018/Cert_314472-325175_13TeV_Legacy2018_Collisions18_JSON.txt", "v1"),  # noqa: E501
            # https://twiki.cern.ch/twiki/bin/view/CMS/PdmVRun3Analysis?rev=161#Year_2022
            2022: (cat_info.get_file("dc", "Cert_Collisions2022_355100_362760_Golden.json"), "v1"),
            # https://twiki.cern.ch/twiki/bin/view/CMS/PdmVRun3Analysis?rev=161#Year_2023
            2023: (cat_info.get_file("dc", "Cert_Collisions2023_366442_370790_Golden.json"), "v1"),
            # https://twiki.cern.ch/twiki/bin/view/CMS/PdmVRun3Analysis?rev=180#Year_2024
            # not yet available at CAT space
            # 2024: (cat_info.get_file("dc", "Cert_Collisions2024_378981_386951_Golden.json"), "v1"),
            2024: ("https://cms-service-dqmdc.web.cern.ch/CAF/certification/Collisions24/Cert_Collisions2024_378981_386951_Golden.json", "v1"),  # noqa: E501
        }[year],
        "normtag": {
            2016: ("/afs/cern.ch/user/l/lumipro/public/Normtags/normtag_PHYSICS.json", "v1"),
            2017: ("/afs/cern.ch/user/l/lumipro/public/Normtags/normtag_PHYSICS.json", "v1"),
            2018: ("/afs/cern.ch/user/l/lumipro/public/Normtags/normtag_PHYSICS.json", "v1"),
            # https://twiki.cern.ch/twiki/bin/view/CMS/PdmVRun3Analysis?rev=161#Year_2022
            2022: ("/cvmfs/cms-bril.cern.ch/cms-lumi-pog/Normtags/normtag_BRIL.json", "v1"),
            # https://twiki.cern.ch/twiki/bin/view/CMS/PdmVRun3Analysis?rev=161#Year_2023
            2023: ("/cvmfs/cms-bril.cern.ch/cms-lumi-pog/Normtags/normtag_BRIL.json", "v1"),
            # https://twiki.cern.ch/twiki/bin/view/CMS/PdmVRun3Analysis?rev=180#Year_2024
            2024: ("/cvmfs/cms-bril.cern.ch/cms-lumi-pog/Normtags/normtag_BRIL.json", "v1"),  # TODO: correct?
        }[year],
    })
    # pileup weight corrections
    if year != 2024:  # TODO: not yet available, see https://cms-analysis-corrections.docs.cern.ch
        add_external("pu_sf", (cat_info.get_file("lum", "puWeights.json.gz"), "v1"))
    # jet energy correction
    add_external("jet_jerc", (cat_info.get_file("jme", "jet_jerc.json.gz"), "v1"))
    # jet veto map
    add_external("jet_veto_map", (cat_info.get_file("jme", "jetvetomaps.json.gz"), "v1"))
    # btag scale factor
    add_external("btag_sf_corr", (cat_info.get_file("btv", "btagging.json.gz"), "v1"))
    # Tobias' tautauNN (https://github.com/uhh-cms/tautauNN)
    add_external("res_pdnn", (f"{central_hbt_dir}/res_models/res_prod3/model_fold0.tgz", "v1"))
    # non-parametric (flat) training up to mX = 800 GeV
    add_external("res_dnn", (f"{central_hbt_dir}/res_models/res_prod3_nonparam/model_fold0.tgz", "v1"))
    # non-parametric regression from the resonant analysis
    add_external("reg_dnn", (f"{central_hbt_dir}/res_models/reg_prod1_nonparam/model_fold0_seed0.tgz", "v1"))
    add_external("reg_dnn_moe", (f"{central_hbt_dir}/res_models/reg_prod1_nonparam/model_fold0_moe.tgz", "v1"))
    # dnn models trained with run 2 legacy setup but run 3 data
    for fold in range(5):
        add_external(f"run3_dnn_fold{fold}_moe", (f"{central_hbt_dir}/run3_models/run3_dnn/model_fold{fold}_moe.tgz", "v1"))  # noqa: E501
    # simple version of same model for quick comparisons
    add_external("run3_dnn_simple", (f"{central_hbt_dir}/run3_models/run3_dnn_simple/model_fold0_seed1.tgz", "v1"))
    # and again with different kl setups
    add_external("run3_dnn_simple_kl1", (f"{central_hbt_dir}/run3_models/run3_dnn_simple_kl1/model_fold0_seed1.tgz", "v1"))  # noqa: E501
    add_external("run3_dnn_simple_kl0", (f"{central_hbt_dir}/run3_models/run3_dnn_simple_kl0/model_fold0_seed1.tgz", "v1"))  # noqa: E501
    add_external("run3_dnn_simple_allkl", (f"{central_hbt_dir}/run3_models/run3_dnn_simple_allkl/model_fold0_seed1.tgz", "v1"))  # noqa: E501

    # run specific files
    if run == 2:
        # tau energy correction and scale factors
        add_external("tau_sf", (cat_info.get_file("tau", "tau.json.gz"), "v1"))
        # tau trigger scale factors
        add_external("tau_trigger_sf", (cat_info.get_file("tau", "tau.json.gz"), "v1"))
        # electron scale factors
        add_external("electron_sf", (cat_info.get_file("egm", "electron.json.gz"), "v1"))
        add_external("electron_ss", (cat_info.get_file("egm", "electronSS.json.gz"), "v1"))
        # muon scale factors
        add_external("muon_sf", (cat_info.get_file("muo", "muon_Z.json.gz"), "v1"))
        # met phi correction
        add_external("met_phi_corr", (cat_info.get_file("jme", "met.json.gz"), "v1"))
        # hh-btag repository with TF saved model directories trained on Run2 UL samples
        add_external("hh_btag_repo", Ext(
            f"{central_hbt_dir}/hh-btag-master-d7a71eb3.tar.gz",
            subpaths=DotDict(
                even="hh-btag-master/models/HHbtag_v2_par_0",
                odd="hh-btag-master/models/HHbtag_v2_par_1"),
            version="v2",
        ))
    elif run == 3:
        # updated jet id
        add_external("jet_id", (cat_info.get_file("jme", "jetid.json.gz"), "v1"))
        # muon scale factors
        add_external("muon_sf", (cat_info.get_file("muo", "muon_Z.json.gz"), "v1"))
        # met phi correction
        if year != 2024:  # TODO: not yet available
            add_external("met_phi_corr", (cat_info.get_file("jme", f"met_xyCorrections_{year}_{year}{campaign.x.postfix}.json.gz"), "v1"))  # noqa: E501
        # electron scale factors
        # TODO: the postfix will be obsolete soon, see https://gitlab.cern.ch/cms-analysis-corrections/EGM/Run3-24CDEReprocessingFGHIPrompt-Summer24-NanoAODv15/-/issues/1 # noqa: E501
        egm_postfix = "_v1" if year == 2024 else ""
        add_external("electron_sf", (cat_info.get_file("egm", f"electron{egm_postfix}.json.gz"), "v1"))
        # electron energy correction and smearing
        add_external("electron_ss", (cat_info.get_file("egm", f"electronSS_EtDependent{egm_postfix}.json.gz"), "v1"))
        # hh-btag, https://github.com/elviramartinv/HHbtag/tree/CCLUB
        add_external("hh_btag_repo", Ext(
            f"{central_hbt_dir}/HHbtag-863627a.tar.gz",
            subpaths=DotDict(
                even="HHbtag-863627a294472b37073143499ee346e2e0b7160b/models/HHbtag_v3_par_0",
                odd="HHbtag-863627a294472b37073143499ee346e2e0b7160b/models/HHbtag_v3_par_1"),
            version="v3",
        ))
        # vbf-hhtag, https://github.com/elviramartinv/VBFjtag/tree/CCLUB
        add_external("vbf_jtag_repo", Ext(
            f"{central_hbt_dir}/VBFjtag-CCLUB-3905dcc.tar.gz",
            subpaths=DotDict(
                even="VBFjtag-3905dcce38cbd9e768596542f2e396651fb690f8/models/VBFjTag_par_0",
                odd="VBFjtag-3905dcce38cbd9e768596542f2e396651fb690f8/models/VBFjTag_par_1",
            ),
            version="v1",
        ))
        # dy weight and recoil corrections
<<<<<<< HEAD
        # add_external("dy_weight_sf", (f"{central_hbt_dir}/custom_dy_files/hbt_corrections.json.gz", "v1"))  # noqa: E501
        add_external("dy_recoil_sf", (f"{central_hbt_dir}/central_dy_files/Recoil_corrections_v3.json.gz", "v1"))  # noqa: E501
        add_external("dy_weight_sf", ("/afs/desy.de/user/a/alvesand/analysis/hh2bbtautau/hbt_corrections.json.gz", "v1"))  # noqa: E501
        # add_external("dy_weight_sf", ("/afs/desy.de/user/a/alvesand/analysis/hh2bbtautau/hbt_corrections_only_pT.json.gz", "v1"))  # noqa: E501

        # trigger scale factors
        trigger_sf_internal_subpath = "AnalysisCore-59ae66c4a39d3e54afad5733895c33b1fb511c47/data/TriggerScaleFactors"
        add_external("trigger_sf", Ext(
            f"{central_hbt_dir}/AnalysisCore-59ae66c4.tar.gz",
            subpaths=DotDict(
                muon=f"{trigger_sf_internal_subpath}/{cclub_eras}/temporary_MuHlt_abseta_pt.json",
                cross_muon=f"{trigger_sf_internal_subpath}/{cclub_eras}/CrossMuTauHlt.json",
                electron=f"{trigger_sf_internal_subpath}/{cclub_eras}/electronHlt.json",
                cross_electron=f"{trigger_sf_internal_subpath}/{cclub_eras}/CrossEleTauHlt.json",
                tau=f"{trigger_sf_internal_subpath}/{cclub_eras}/tau_trigger_DeepTau2018v2p5_{tau_pog_era_cclub}.json",
                jet=f"{trigger_sf_internal_subpath}/{cclub_eras}/ditaujet_jetleg_SFs_{campaign_tag}.json",
            ),
            version="v1",
        ))
=======
        add_external("dy_weight_sf", (f"{central_hbt_dir}/custom_dy_files/hbt_corrections.json.gz", "v1"))
        # add_external("dy_weight_sf", (f"{central_hbt_dir}/custom_dy_files/hbt_corrections_ntags.json.gz", "v1"))
        add_external("dy_recoil_sf", (f"{central_hbt_dir}/central_dy_files/Recoil_corrections_v3.json.gz", "v1"))
        # tau and trigger specific files are not consistent across 2022/2023 and 2024yet
        if year in {2022, 2023}:
            # tau energy correction and scale factors
            tau_pog_era_cclub = f"{year}{cfg.x.full_postfix}"
            if year == 2022:
                tau_pog_era = f"{year}_{'pre' if campaign.has_tag('preEE') else 'post'}EE"
            else:  # 2023
                tau_pog_era = f"{year}_{'pre' if campaign.has_tag('preBPix') else 'post'}BPix"
            # add_external("tau_sf", (f"{json_mirror}/POG/TAU/{json_pog_era}/tau_DeepTau2018v2p5_{tau_pog_era}.json.gz", "v1"))  # noqa: E501
            # custom corrections from Lucas Russel, blessed by TAU
            add_external("tau_sf", (f"{central_hbt_dir}/custom_tau_files/tau_DeepTau2018v2p5_{tau_pog_era}.json.gz", "v1"))  # noqa: E501

            # trigger scale factors
            trigger_sf_internal_subpath = "AnalysisCore-59ae66c4a39d3e54afad5733895c33b1fb511c47/data/TriggerScaleFactors"  # noqa: E501
            add_external("trigger_sf", Ext(
                f"{central_hbt_dir}/AnalysisCore-59ae66c4.tar.gz",
                subpaths=DotDict(
                    muon=f"{trigger_sf_internal_subpath}/{tau_pog_era_cclub}/temporary_MuHlt_abseta_pt.json",
                    cross_muon=f"{trigger_sf_internal_subpath}/{tau_pog_era_cclub}/CrossMuTauHlt.json",
                    electron=f"{trigger_sf_internal_subpath}/{tau_pog_era_cclub}/electronHlt.json",
                    cross_electron=f"{trigger_sf_internal_subpath}/{tau_pog_era_cclub}/CrossEleTauHlt.json",
                    tau=f"{trigger_sf_internal_subpath}/{tau_pog_era_cclub}/tau_trigger_DeepTau2018v2p5_{tau_pog_era_cclub}.json",  # noqa: E501
                    jet=f"{trigger_sf_internal_subpath}/{tau_pog_era_cclub}/ditaujet_jetleg_SFs_{cfg.x.full_postfix}.json",  # noqa: E501
                ),
                version="v1",
            ))
        elif year == 2024:
            # TODO: add once available
            pass
>>>>>>> 39f9c192

    else:
        assert False

    ################################################################################################
    # reductions
    ################################################################################################

    # target file size after MergeReducedEvents in MB
    cfg.x.reduced_file_size = 512.0

    # columns to keep after certain steps
    cfg.x.keep_columns = DotDict.wrap({
        # !! note that this set is used by the cf_default reducer
        "cf.ReduceEvents": {
            # mandatory
            ColumnCollection.MANDATORY_COFFEA,
            # event info
            "deterministic_seed",
            # object info
            "Jet.{pt,eta,phi,mass,hadronFlavour,puId,hhbtag,btagPNet*,btagDeep*,deterministic_seed,chHEF,neHEF,chEmEF,neEmEF,muEF,chMultiplicity,neMultiplicity}",  # noqa: E501
            "HHBJet.{pt,eta,phi,mass,hadronFlavour,puId,hhbtag,btagPNet*,btagDeep*,deterministic_seed}",
            "NonHHBJet.{pt,eta,phi,mass,hadronFlavour,puId,hhbtag,btagPNet*,btagDeep*,deterministic_seed}",
            "VBFJet.{pt,eta,phi,mass,hadronFlavour,puId,hhbtag,btagPNet*,btagDeep*,deterministic_seed}",
            "FatJet.*",
            "SubJet{1,2}.*",
            "Electron.*", *skip_column("Electron.{track_cov,gsf}*"),
            "Muon.*", skip_column("Muon.track_cov*"),
            "Tau.*", skip_column("Tau.track_cov*"),
            f"{cfg.x.met_name}.{{pt,phi,significance,covXX,covXY,covYY}}",
            # variations created during met phi calibration and that are not registered shifts to the selector
            f"{cfg.x.met_name}.{{pt,phi}}_{{unsmeared,metphi_*,minbias_xs_*}}",
            "PV.npvs",
            # keep all columns added during selection and reduction, but skip cutflow features
            ColumnCollection.ALL_FROM_SELECTOR,
            skip_column("cutflow.*"),
        },
        "cf.MergeSelectionMasks": {
            "cutflow.*",
        },
        "cf.UniteColumns": {
            # all columns except for shifts
            "*", *skip_column("*_{up,down}"),

            # columns for typical dnn training
            # ColumnCollection.MANDATORY_COFFEA,
            # "tau2_isolated", "leptons_os", "process_id", "channel_id", "*_weight*",
            # "Electron.{eta,phi,pt,mass,charge}",
            # "Muon.{eta,phi,pt,mass,charge}",
            # "Tau.{eta,phi,pt,mass,charge,decayMode}",
            # "HHBJet.{pt,eta,phi,mass,hhbtag,btagDeepFlav*,btagPNet*}",
            # "FatJet.{eta,phi,pt,mass}",
            # f"{cfg.x.met_name}.{{pt,phi,covXX,covXY,covYY}}",
            # "res_dnn_pnet_*",
            # "reg_dnn{,_moe}_nu{1,2}_p{x,y,z}",
            # "run3_dnn{,_moe}_*",
            # "nu_truth.*.*",
            # *skip_column("*_{up,down}"),

            # columns for dnn-based dy weight tests
            # ColumnCollection.MANDATORY_COFFEA,
            # "channel_id", "dy_weight",
            # "keep_in_union", "gen_ll_{pt,pdgid}", "event_weight", "n_jet", "n_btag_pnet", "n_btag_pnet_hhb",
            # "{ll,bb,llbb}_{pt,eta,phi,mass}", "{jet,lep}1_{pt,eta,phi}", "met_{pt,phi}",
        },
    })

    ################################################################################################
    # weights
    ################################################################################################

    # configurations for all possible event weight columns as keys in an OrderedDict,
    # mapped to shift instances they depend on
    # (this info is used by weight producers)
    get_shifts = functools.partial(get_shifts_from_sources, cfg)
    cfg.x.event_weights = DotDict({
        "normalization_weight": [],
        "normalization_weight_inclusive": [],
        "normalized_pdf_weight": get_shifts("pdf"),
        "normalized_murmuf_weight": get_shifts("murmuf"),
        "normalized_pu_weight": get_shifts("minbias_xs"),
        "normalized_isr_weight": get_shifts("isr"),
        "normalized_fsr_weight": get_shifts("fsr"),
        "normalized_njet_btag_weight_pnet": get_shifts(*(f"btag_{unc}" for unc in cfg.x.btag_unc_names)),
        "electron_weight": get_shifts("e"),
        "muon_weight": get_shifts("mu"),
        "tau_weight": get_shifts(*(f"tau_{unc}" for unc in cfg.x.tau_unc_names)),
        "trigger_weight": get_shifts(*(f"trigger_{leg}" for leg in cfg.x.trigger_legs)),
    })

    # define per-dataset event weights
    for dataset in cfg.datasets:
        # if dataset.has_tag("ttbar"):
        # dataset.x.event_weights = {"top_pt_weight": get_shifts("top_pt")}
        if dataset.has_tag("dy"):
            dataset.x.event_weights = {"dy_weight": get_shifts(*(f"dy_stat_btag{nb}" for nb in [0, 1, 2]))}

    cfg.x.shift_groups = {
        "jec": [
            shift_inst.name for shift_inst in cfg.shifts
            if shift_inst.has_tag(("jec", "jer"))
        ],
        "lepton_sf": [
            shift_inst.name for shift_inst in (*get_shifts("e"), *get_shifts("mu"))
        ],
        "tec": [
            shift_inst.name for shift_inst in cfg.shifts
            if shift_inst.has_tag("tec")
        ],
        "eec": [
            shift_inst.name for shift_inst in cfg.shifts
            if shift_inst.has_tag(("ees", "eer"))
        ],
        "ees": [
            shift_inst.name for shift_inst in cfg.shifts
            if shift_inst.has_tag("ees")
        ],
        "eer": [
            shift_inst.name for shift_inst in cfg.shifts
            if shift_inst.has_tag("eer")
        ],
        "btag_sf": [
            shift_inst.name for shift_inst in get_shifts(*(f"btag_{unc}" for unc in cfg.x.btag_unc_names))
        ],
        "pdf": [shift_inst.name for shift_inst in get_shifts("pdf")],
        "murmuf": [shift_inst.name for shift_inst in get_shifts("murmuf")],
        "pu": [shift_inst.name for shift_inst in get_shifts("minbias_xs")],
    }

    ################################################################################################
    # external configs: categories, met filters, triggers, variables
    ################################################################################################

    # add categories
    from hbt.config.categories import add_categories
    add_categories(cfg)

    # add variables
    from hbt.config.variables import add_variables
    add_variables(cfg)

    # add met filters
    from hbt.config.met_filters import add_met_filters
    add_met_filters(cfg)

    # add triggers
    if year == 2016:
        from hbt.config.triggers import add_triggers_2016
        add_triggers_2016(cfg)
    elif year == 2017:
        from hbt.config.triggers import add_triggers_2017
        add_triggers_2017(cfg)
    elif year == 2018:
        from hbt.config.triggers import add_triggers_2018
        add_triggers_2018(cfg)
    elif year == 2022:
        from hbt.config.triggers import add_triggers_2022
        add_triggers_2022(cfg)
    elif year == 2023:
        from hbt.config.triggers import add_triggers_2023
        add_triggers_2023(cfg)
    elif year == 2024:
        from hbt.config.triggers import add_triggers_2024
        add_triggers_2024(cfg)
    else:
        raise False

    ################################################################################################
    # LFN settings
    ################################################################################################

    # custom method and sandbox for determining dataset lfns
    cfg.x.get_dataset_lfns = None
    cfg.x.get_dataset_lfns_sandbox = None

    # whether to validate the number of obtained LFNs in GetDatasetLFNs
    cfg.x.validate_dataset_lfns = limit_dataset_files is None and not sync_mode

    # custom lfn retrieval method in case the underlying campaign is custom uhh or rucio
    # (lfns will be locally accessible in either case)
    if (nano_creator := cfg.campaign.x("custom", {}).get("creator", None)):
        # check the nano creator and determine the postfix to be added to the fs names (see law_fs.cfg)
        if nano_creator == "uhh":
            # custom nano's, usually stored at desy, so no postfix required
            fs_postfix = ""
            # ammend when located on CERN resources
            if not force_desy_resources and env_is_cern:
                fs_postfix = "_eos"
        elif nano_creator == "rucio":
            # rucio nano's, stored on cern eos, so postfix _eos required
            fs_postfix = "_desy"
            if not force_desy_resources and env_is_cern:
                fs_postfix = "_cern"
        else:
            raise ValueError(f"unsupported custom campaign creator: {nano_creator}")

        def get_dataset_lfns(
            dataset_inst: od.Dataset,
            shift_inst: od.Shift,
            dataset_key: str,
        ) -> list[str]:
            # destructure dataset_key into parts and create the store path
            # note: this path goes up to the campaign version but _not_ the directory numbering scheme
            store_path = CMSDatasetInfo.from_key(dataset_key).store_path.lstrip("/")

            # lookup file systems to use
            fs = f"wlcg_fs_{cfg.campaign.x.custom['name']}{fs_postfix}"
            local_fs = f"local_fs_{cfg.campaign.x.custom['name']}{fs_postfix}"

            # determine the fs of the lfn base directory, local or remote
            dir_cls = law.wlcg.WLCGDirectoryTarget
            if law.config.has_section(local_fs):
                base = law.target.file.remove_scheme(law.config.get_expanded(local_fs, "base"))
                if os.path.exists(base):
                    dir_cls = law.LocalDirectoryTarget
                    fs = local_fs

            # create the lfn base
            lfn_base = dir_cls(store_path, fs=fs)

            # determine sub directories with numbering scheme
            if nano_creator == "uhh":
                # custom nanos are always put into a single directory named "0"
                lfn_num_bases = [lfn_base.child("0", type="d")]
            else:  # rucio
                # query the directory and filter for numbers
                lfn_num_bases = [lfn_base.child(d, type="d") for d in lfn_base.listdir() if d.isnumeric()]

            # loop though files and interpret paths as lfns
            lfns = sum((
                [
                    "/" + lfn_num_base.child(basename, type="f").path.lstrip("/")
                    for basename in lfn_num_base.listdir(pattern="*.root")
                ]
                for lfn_num_base in lfn_num_bases
            ), [])

            return sorted(lfns)

        # define the lfn retrieval function
        cfg.x.get_dataset_lfns = get_dataset_lfns

        # define a custom sandbox
        cfg.x.get_dataset_lfns_sandbox = dev_sandbox("bash::$HBT_BASE/sandboxes/venv_hbt.sh")

        # define custom remote fs's to look at during lfn itertation when reading files
        cfg.x.get_dataset_lfns_remote_fs = lambda dataset_inst: [
            f"local_fs_{cfg.campaign.x.custom['name']}{fs_postfix}",
            f"wlcg_fs_{cfg.campaign.x.custom['name']}{fs_postfix}",
        ]

    return cfg<|MERGE_RESOLUTION|>--- conflicted
+++ resolved
@@ -650,11 +650,7 @@
         "sm": (sm_group := ["hh_ggf_hbb_htt_kl1_kt1", "hh_vbf_hbb_htt_kv1_k2v1_kl1", *backgrounds]),
         "sm_ggf_data": ["data"] + sm_ggf_group,
         "sm_data": ["data"] + sm_group,
-<<<<<<< HEAD
-        "sm_bkg": ["data", *backgrounds],
-=======
         "bkg_data": ["data"] + backgrounds,
->>>>>>> 39f9c192
     }
 
     # define inclusive datasets for the stitched process identification with corresponding leaf processes
@@ -1415,15 +1411,11 @@
         cfg.x.dy_weight_config = DrellYanConfig(
             era=dy_era,
             correction="dy_weight",
-<<<<<<< HEAD
             systs=[
                 "stat_btag0_up", "stat_btag0_down",
                 "stat_btag1_up", "stat_btag1_down",
                 "stat_btag2_up", "stat_btag2_down"
             ],
-=======
-            systs=[],  # TODO: add systematics once existing
->>>>>>> 39f9c192
             get_njets=(lambda prod, events: sys.modules["awkward"].num(events.Jet, axis=1)),
             get_nbtags=(lambda prod, events: sys.modules["awkward"].sum(events.Jet.btagPNetB > cfg.x.btag_working_points.particleNet.medium, axis=1)),  # noqa: E501
             used_columns={"Jet.btagPNetB"},
@@ -1846,28 +1838,7 @@
             version="v1",
         ))
         # dy weight and recoil corrections
-<<<<<<< HEAD
-        # add_external("dy_weight_sf", (f"{central_hbt_dir}/custom_dy_files/hbt_corrections.json.gz", "v1"))  # noqa: E501
-        add_external("dy_recoil_sf", (f"{central_hbt_dir}/central_dy_files/Recoil_corrections_v3.json.gz", "v1"))  # noqa: E501
-        add_external("dy_weight_sf", ("/afs/desy.de/user/a/alvesand/analysis/hh2bbtautau/hbt_corrections.json.gz", "v1"))  # noqa: E501
-        # add_external("dy_weight_sf", ("/afs/desy.de/user/a/alvesand/analysis/hh2bbtautau/hbt_corrections_only_pT.json.gz", "v1"))  # noqa: E501
-
-        # trigger scale factors
-        trigger_sf_internal_subpath = "AnalysisCore-59ae66c4a39d3e54afad5733895c33b1fb511c47/data/TriggerScaleFactors"
-        add_external("trigger_sf", Ext(
-            f"{central_hbt_dir}/AnalysisCore-59ae66c4.tar.gz",
-            subpaths=DotDict(
-                muon=f"{trigger_sf_internal_subpath}/{cclub_eras}/temporary_MuHlt_abseta_pt.json",
-                cross_muon=f"{trigger_sf_internal_subpath}/{cclub_eras}/CrossMuTauHlt.json",
-                electron=f"{trigger_sf_internal_subpath}/{cclub_eras}/electronHlt.json",
-                cross_electron=f"{trigger_sf_internal_subpath}/{cclub_eras}/CrossEleTauHlt.json",
-                tau=f"{trigger_sf_internal_subpath}/{cclub_eras}/tau_trigger_DeepTau2018v2p5_{tau_pog_era_cclub}.json",
-                jet=f"{trigger_sf_internal_subpath}/{cclub_eras}/ditaujet_jetleg_SFs_{campaign_tag}.json",
-            ),
-            version="v1",
-        ))
-=======
-        add_external("dy_weight_sf", (f"{central_hbt_dir}/custom_dy_files/hbt_corrections.json.gz", "v1"))
+        add_external("dy_weight_sf", ("/afs/desy.de/user/a/alvesand/analysis/hh2bbtautau/hbt_corrections.json.gz", "v1"))
         # add_external("dy_weight_sf", (f"{central_hbt_dir}/custom_dy_files/hbt_corrections_ntags.json.gz", "v1"))
         add_external("dy_recoil_sf", (f"{central_hbt_dir}/central_dy_files/Recoil_corrections_v3.json.gz", "v1"))
         # tau and trigger specific files are not consistent across 2022/2023 and 2024yet
@@ -1899,7 +1870,6 @@
         elif year == 2024:
             # TODO: add once available
             pass
->>>>>>> 39f9c192
 
     else:
         assert False
