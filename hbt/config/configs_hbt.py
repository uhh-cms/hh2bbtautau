# coding: utf-8

"""
Configuration of the HH → bb𝜏𝜏 analysis.
"""

from __future__ import annotations

import os
import re
import itertools
import functools

import yaml
import law
import order as od
from scinum import Number

from columnflow.util import DotDict, dev_sandbox
from columnflow.config_util import (
    get_root_processes_from_campaign, add_shift_aliases, get_shifts_from_sources,
    verify_config_processes,
)
from columnflow.columnar_util import ColumnCollection, skip_column


thisdir = os.path.dirname(os.path.abspath(__file__))

logger = law.logger.get_logger(__name__)


def add_config(
    analysis: od.Analysis,
    campaign: od.Campaign,
    config_name: str | None = None,
    config_id: int | None = None,
    limit_dataset_files: int | None = None,
    sync_mode: bool = False,
) -> od.Config:
    # gather campaign data
    run = campaign.x.run
    year = campaign.x.year
    year2 = year % 100

    # some validations
    assert run in {2, 3}
    assert year in {2016, 2017, 2018, 2022, 2023}

    # get all root processes
    procs = get_root_processes_from_campaign(campaign)

    # create a config by passing the campaign, so id and name will be identical
    cfg = od.Config(
        name=config_name,
        id=config_id,
        campaign=campaign,
        aux={
            "sync": sync_mode,
        },
    )

    ################################################################################################
    # helpers
    ################################################################################################

    # helper to enable processes / datasets only for a specific era
    def _match_era(
        *,
        run: int | set[int] | None = None,
        year: int | set[int] | None = None,
        postfix: str | set[int] | None = None,
        tag: str | set[str] | None = None,
        nano: int | set[int] | None = None,
        sync: bool = False,
    ) -> bool:
        return (
            (run is None or campaign.x.run in law.util.make_set(run)) and
            (year is None or campaign.x.year in law.util.make_set(year)) and
            (postfix is None or campaign.x.postfix in law.util.make_set(postfix)) and
            (tag is None or campaign.has_tag(tag, mode=any)) and
            (nano is None or campaign.x.version in law.util.make_set(nano)) and
            (sync is sync_mode)
        )

    def if_era(*, values: list[str | None] | None = None, **kwargs) -> list[str]:
        return list(filter(bool, values or [])) if _match_era(**kwargs) else []

    def if_not_era(*, values: list[str | None] | None = None, **kwargs) -> list[str]:
        return list(filter(bool, values or [])) if not _match_era(**kwargs) else []

    ################################################################################################
    # processes
    ################################################################################################

    # add custom processes
    if not sync_mode:
        cfg.add_process(
            name="v",
            id=7997,
            label="W/Z",
            processes=[procs.n.w, procs.n.z],
        )
        cfg.add_process(
            name="multiboson",
            id=7998,
            label="Multiboson",
            processes=[procs.n.vv, procs.n.vvv],
        )
        cfg.add_process(
            name="all_v",
            id=7996,
            label="Multiboson",
            processes=[cfg.processes.n.v, cfg.processes.n.multiboson],
        )
        cfg.add_process(
            name="tt_multiboson",
            id=7999,
            label=r"$t\bar{t}$ + Multiboson",
            processes=[procs.n.ttv, procs.n.ttvv],
        )

    # processes we are interested in
    process_names = [
        "data",
        "tt",
        "st",
        "dy",
        "v",
        "multiboson",
        "tt_multiboson",
        "qcd",
        "h",
        "hh_ggf_hbb_htt_kl1_kt1",
        "hh_ggf_hbb_htt_kl0_kt1",
        "hh_ggf_hbb_htt_kl2p45_kt1",
        "hh_ggf_hbb_htt_kl5_kt1",
        "hh_ggf_hbb_htt_kl0_kt1_c21",
        "hh_ggf_hbb_htt_kl1_kt1_c23",
        "hh_vbf_hbb_htt_kv1_k2v1_kl1",
        "hh_vbf_hbb_htt_kv1_k2v0_kl1",
        "hh_vbf_hbb_htt_kv1_k2v1_kl2",
        "hh_vbf_hbb_htt_kv1_k2v2_kl1",
        "hh_vbf_hbb_htt_kv1p74_k2v1p37_kl14p4",
        "hh_vbf_hbb_htt_kvm0p012_k2v0p03_kl10p2",
        "hh_vbf_hbb_htt_kvm0p758_k2v1p44_klm19p3",
        "hh_vbf_hbb_htt_kvm0p962_k2v0p959_klm1p43",
        "hh_vbf_hbb_htt_kvm1p21_k2v1p94_klm0p94",
        "hh_vbf_hbb_htt_kvm1p6_k2v2p72_klm1p36",
        "hh_vbf_hbb_htt_kvm1p83_k2v3p57_klm3p39",
        "hh_vbf_hbb_htt_kvm2p12_k2v3p87_klm5p96",
        "radion_hh_ggf_hbb_htt_m450",
        "radion_hh_ggf_hbb_htt_m1200",
        "graviton_hh_ggf_hbb_htt_m450",
        "graviton_hh_ggf_hbb_htt_m1200",
    ]
    for process_name in process_names:
        if process_name in procs:
            proc = procs.get(process_name)
        elif process_name == "qcd":
            # qcd is not part of procs since there is no dataset registered for it
            from cmsdb.processes.qcd import qcd
            proc = qcd
        else:
            # development switch in case datasets are not _yet_ there
            continue

        # add tags to processes
        if process_name.startswith("hh_"):
            proc.add_tag("signal")
            proc.add_tag("nonresonant_signal")
        if process_name.startswith(("graviton_hh_", "radion_hh_")):
            proc.add_tag("signal")
            proc.add_tag("resonant_signal")
        if re.match(r"^tt(|_.+)$", process_name):
            proc.add_tag({"ttbar", "tt"})
        if re.match(r"^dy(|_.+)$", process_name):
            proc.add_tag("dy")
        if re.match(r"^w_lnu(|_.+)$", process_name):
            proc.add_tag("w_lnu")

        # add the process
        cfg.add_process(proc)

    # configure colors, labels, etc
    from hbt.config.styles import stylize_processes
    stylize_processes(cfg)

    ################################################################################################
    # datasets
    ################################################################################################

    # add datasets we need to study
    dataset_names = [
        # hh ggf
        "hh_ggf_hbb_htt_kl1_kt1_powheg",
        "hh_ggf_hbb_htt_kl0_kt1_powheg",
        "hh_ggf_hbb_htt_kl2p45_kt1_powheg",
        "hh_ggf_hbb_htt_kl5_kt1_powheg",

        # hh vbf
        "hh_vbf_hbb_htt_kv1_k2v1_kl1_madgraph",
        "hh_vbf_hbb_htt_kv1_k2v0_kl1_madgraph",
        *if_era(year=2022, values=[
            "hh_vbf_hbb_htt_kv1_k2v1_kl2_madgraph",  # Poisson60KeepRAW for 2022post
            "hh_vbf_hbb_htt_kv1_k2v2_kl1_madgraph",  # Poisson60KeepRAW for 2022post
        ]),
        "hh_vbf_hbb_htt_kv1p74_k2v1p37_kl14p4_madgraph",
        "hh_vbf_hbb_htt_kvm0p012_k2v0p03_kl10p2_madgraph",
        "hh_vbf_hbb_htt_kvm0p758_k2v1p44_klm19p3_madgraph",
        "hh_vbf_hbb_htt_kvm0p962_k2v0p959_klm1p43_madgraph",
        "hh_vbf_hbb_htt_kvm1p21_k2v1p94_klm0p94_madgraph",
        "hh_vbf_hbb_htt_kvm1p6_k2v2p72_klm1p36_madgraph",
        "hh_vbf_hbb_htt_kvm1p83_k2v3p57_klm3p39_madgraph",
        "hh_vbf_hbb_htt_kvm2p12_k2v3p87_klm5p96_madgraph",

        # x -> hh resonances
        *if_era(year=2022, values=[
            "radion_hh_ggf_hbb_htt_m450_madgraph",
            "radion_hh_ggf_hbb_htt_m1200_madgraph",
            "graviton_hh_ggf_hbb_htt_m450_madgraph",
            "graviton_hh_ggf_hbb_htt_m1200_madgraph",
        ]),

        # ttbar
        "tt_sl_powheg",
        "tt_dl_powheg",
        "tt_fh_powheg",

        # single top
        "st_tchannel_t_4f_powheg",
        "st_tchannel_tbar_4f_powheg",
        "st_twchannel_t_sl_powheg",
        "st_twchannel_tbar_sl_powheg",
        "st_twchannel_t_dl_powheg",
        "st_twchannel_tbar_dl_powheg",
        "st_twchannel_t_fh_powheg",
        "st_twchannel_tbar_fh_powheg",
        "st_schannel_t_lep_4f_amcatnlo",
        "st_schannel_tbar_lep_4f_amcatnlo",

        # tt + v
        "ttw_wlnu_amcatnlo",
        "ttz_zqq_amcatnlo",
        "ttz_zll_m4to50_amcatnlo",
        "ttz_zll_m50toinf_amcatnlo",

        # tt + vv
        "ttww_madgraph",
        *if_not_era(year=2022, tag="preEE", values=[
            "ttwz_madgraph",  # not available in 22pre
        ]),
        "ttzz_madgraph",

        # dy
        "dy_m4to10_amcatnlo",
        "dy_m10to50_amcatnlo",
        "dy_m50toinf_amcatnlo",
        "dy_m50toinf_0j_amcatnlo",
        "dy_m50toinf_1j_amcatnlo",
        "dy_m50toinf_2j_amcatnlo",
        "dy_m50toinf_1j_pt40to100_amcatnlo",
        "dy_m50toinf_1j_pt100to200_amcatnlo",
        "dy_m50toinf_1j_pt200to400_amcatnlo",
        "dy_m50toinf_1j_pt400to600_amcatnlo",
        "dy_m50toinf_1j_pt600toinf_amcatnlo",
        "dy_m50toinf_2j_pt40to100_amcatnlo",
        "dy_m50toinf_2j_pt100to200_amcatnlo",
        "dy_m50toinf_2j_pt200to400_amcatnlo",
        "dy_m50toinf_2j_pt400to600_amcatnlo",
        "dy_m50toinf_2j_pt600toinf_amcatnlo",

        # w + jets
        "w_lnu_amcatnlo",
        "w_lnu_0j_amcatnlo",
        "w_lnu_1j_amcatnlo",
        "w_lnu_2j_amcatnlo",
        "w_lnu_1j_pt40to100_amcatnlo",
        "w_lnu_1j_pt100to200_amcatnlo",
        "w_lnu_1j_pt200to400_amcatnlo",
        "w_lnu_1j_pt400to600_amcatnlo",
        "w_lnu_1j_pt600toinf_amcatnlo",
        "w_lnu_2j_pt40to100_amcatnlo",
        "w_lnu_2j_pt100to200_amcatnlo",
        "w_lnu_2j_pt200to400_amcatnlo",
        "w_lnu_2j_pt400to600_amcatnlo",
        "w_lnu_2j_pt600toinf_amcatnlo",

        # z + jets (not DY but qq)
        # decided to drop z_qq for now as their contribution is negligible,
        # but we should check that again at a much later stage
        # "z_qq_1j_pt100to200_amcatnlo",
        # "z_qq_1j_pt200to400_amcatnlo",
        # "z_qq_1j_pt400to600_amcatnlo",
        # "z_qq_1j_pt600toinf_amcatnlo",
        # "z_qq_2j_pt100to200_amcatnlo",
        # "z_qq_2j_pt200to400_amcatnlo",
        # "z_qq_2j_pt400to600_amcatnlo",
        # "z_qq_2j_pt600toinf_amcatnlo",

        # vv
        "zz_pythia",
        "wz_pythia",
        "ww_pythia",

        # vvv
        "www_4f_amcatnlo",
        "wwz_4f_amcatnlo",
        "wzz_amcatnlo",
        "zzz_amcatnlo",

        # single H
        "h_ggf_htt_powheg",
        "h_vbf_htt_powheg",
        "vh_hnonbb_amcatnlo",
        "wmh_wlnu_hbb_powheg",
        "wph_wlnu_hbb_powheg",
        "wph_htt_powheg",
        "wmh_htt_powheg",
        "wph_wqq_hbb_powheg",
        "wmh_wqq_hbb_powheg",
        "zh_zll_hbb_powheg",
        "zh_zqq_hbb_powheg",
        "zh_htt_powheg",
        "zh_gg_zll_hbb_powheg",
        "zh_gg_zqq_hbb_powheg",
        "zh_gg_znunu_hbb_powheg",
        "tth_hbb_powheg",
        "tth_hnonbb_powheg",

        # data
        *if_era(year=2022, tag="preEE", values=[
            f"data_{stream}_{period}" for stream in ["e", "mu", "tau"] for period in "cd"
        ]),
        *if_era(year=2022, tag="postEE", values=[
            f"data_{stream}_{period}" for stream in ["e", "mu", "tau"] for period in "efg"
        ]),
        *if_era(year=2023, tag="preBPix", values=[
            f"data_{stream}_c{v}" for stream in ["e", "mu", "tau"] for v in "1234"
        ]),
        *if_era(year=2023, tag="postBPix", values=[
            f"data_{stream}_d{v}" for stream in ["e", "mu", "tau"] for v in "12"
        ]),
    ]
    for dataset_name in dataset_names:
        # skip when in sync mode and not exiting
        if sync_mode and not campaign.has_dataset(dataset_name):
            continue

        # add the dataset
        dataset = cfg.add_dataset(campaign.get_dataset(dataset_name))
        # add tags to datasets
        if dataset.name.startswith("data_e_"):
            dataset.add_tag({"etau", "emu_from_e", "ee"})
        if dataset.name.startswith("data_mu_"):
            dataset.add_tag({"mutau", "emu_from_mu", "mumu"})
        if dataset.name.startswith("data_tau_"):
            dataset.add_tag({"tautau"})
        if dataset.name.startswith("tt_"):
            dataset.add_tag({"has_top", "ttbar", "tt"})
        if dataset.name.startswith("st_"):
            dataset.add_tag({"has_top", "single_top", "st"})
        if dataset.name.startswith("dy_"):
            dataset.add_tag("dy")
        if re.match(r"^dy_m50toinf_\dj_(|pt.+_)amcatnlo$", dataset.name):
            dataset.add_tag("dy_stitched")
        if dataset.name.startswith("w_lnu_"):
            dataset.add_tag("w_lnu")
        if re.match(r"^w_lnu_\dj_(|pt.+_)amcatnlo$", dataset.name):
            dataset.add_tag("w_lnu_stitched")
        # datasets that are known to have no lhe info at all
        if law.util.multi_match(dataset.name, [
            r"^(ww|wz|zz)_.*pythia$",
            r"^tt(w|z)_.*amcatnlo$",
        ]):
            dataset.add_tag("no_lhe_weights")
        # datasets that are allowed to contain some events with missing lhe infos
        # (known to happen for amcatnlo)
        if dataset.name.endswith("_amcatnlo"):
            dataset.add_tag("partial_lhe_weights")
        if dataset_name.startswith("hh_"):
            dataset.add_tag("signal")
            dataset.add_tag("nonresonant_signal")
            if dataset_name.startswith("hh_ggf_"):
                dataset.add_tag("ggf")
            elif dataset_name.startswith("hh_vbf_"):
                dataset.add_tag("vbf")
        if dataset_name.startswith(("graviton_hh_", "radion_hh_")):
            dataset.add_tag("signal")
            dataset.add_tag("resonant_signal")
            if dataset_name.startswith(("graviton_hh_ggf_", "radion_hh_ggf")):
                dataset.add_tag("ggf")
            elif dataset_name.startswith(("graviton_hh_vbf_", "radion_hh_vbf")):
                dataset.add_tag("vbf")

        # bad ecalBadCalibFilter MET filter in 2022 data
        # https://twiki.cern.ch/twiki/bin/view/CMS/MissingETOptionalFiltersRun2?rev=172#ECal_BadCalibration_Filter_Flag
        # https://cms-talk.web.cern.ch/t/noise-met-filters-in-run-3/63346/5
        if year == 2022 and dataset.is_data and dataset.x.era in "FG":
            dataset.add_tag("broken_ecalBadCalibFilter")

        # apply an optional limit on the number of files
        if limit_dataset_files:
            for info in dataset.info.values():
                info.n_files = min(info.n_files, limit_dataset_files)

        # apply synchronization settings
        if sync_mode:
            # only first file per
            for info in dataset.info.values():
                info.n_files = 1

    # verify that the root process of each dataset is part of any of the registered processes
    if not sync_mode:
        verify_config_processes(cfg, warn=True)

    ################################################################################################
    # task defaults and groups
    ################################################################################################

    # default objects, such as calibrator, selector, producer, ml model, inference model, etc
    cfg.x.default_calibrator = "default"
    cfg.x.default_selector = "default"
    cfg.x.default_producer = "default"
    cfg.x.default_ml_model = None
    cfg.x.default_inference_model = "default_no_shifts"
    cfg.x.default_categories = ("all",)
    cfg.x.default_variables = ("njet", "nbtag", "res_pdnn_hh", "res_dnn_hh")
    cfg.x.default_weight_producer = "default"

    # process groups for conveniently looping over certain processs
    # (used in wrapper_factory and during plotting)
    cfg.x.process_groups = {
        "signals": [
            "hh_ggf_hbb_htt_kl1_kt1",
            "hh_vbf_hbb_htt_kv1_k2v1_kl1",
        ],
        "signals_ggf": [
            "hh_ggf_hbb_htt_kl0_kt1",
            "hh_ggf_hbb_htt_kl1_kt1",
            "hh_ggf_hbb_htt_kl2p45_kt1",
            "hh_ggf_hbb_htt_kl5_kt1",
        ],
        "backgrounds": (backgrounds := [
            "dy",
            "tt",
            "qcd",
            "st",
            "tt_multiboson",
            "multiboson",
            "v",
            "h",
            "ewk",
        ]),
        "dy_split": [
            "dy_m4to10", "dy_m10to50",
            "dy_m50toinf_0j",
            "dy_m50toinf_1j_pt40to100", "dy_m50toinf_1j_pt100to200", "dy_m50toinf_1j_pt200to400",
            "dy_m50toinf_1j_pt400to600", "dy_m50toinf_1j_pt600toinf",
            "dy_m50toinf_2j_pt40to100", "dy_m50toinf_2j_pt100to200", "dy_m50toinf_2j_pt200to400",
            "dy_m50toinf_2j_pt400to600", "dy_m50toinf_2j_pt600toinf",
        ],
        "dy_split_no_incl": [
            "dy_m4to10", "dy_m10to50",
            "dy_m50toinf_0j", "dy_m50toinf_1j", "dy_m50toinf_2j",
            "dy_m50toinf_1j_pt0to40", "dy_m50toinf_1j_pt40to100", "dy_m50toinf_1j_pt100to200",
            "dy_m50toinf_1j_pt200to400", "dy_m50toinf_1j_pt400to600", "dy_m50toinf_1j_pt600toinf",
            "dy_m50toinf_2j_pt0to40", "dy_m50toinf_2j_pt40to100", "dy_m50toinf_2j_pt100to200",
            "dy_m50toinf_2j_pt200to400", "dy_m50toinf_2j_pt400to600", "dy_m50toinf_2j_pt600toinf",
        ],
        "sm_ggf": (sm_ggf_group := ["hh_ggf_hbb_htt_kl1_kt1", *backgrounds]),
        "sm": (sm_group := ["hh_ggf_hbb_htt_kl1_kt1", "hh_vbf_hbb_htt_kv1_k2v1_kl1", *backgrounds]),
        "sm_ggf_data": ["data"] + sm_ggf_group,
        "sm_data": ["data"] + sm_group,
    }

    # define inclusive datasets for the stitched process identification with corresponding leaf processes
    if run == 3 and not sync_mode:
        # drell-yan
        cfg.x.dy_stitching = {
            "m50toinf": {
                "inclusive_dataset": cfg.datasets.n.dy_m50toinf_amcatnlo,
                "leaf_processes": [
                    # the following processes cover the full njet and pt phasespace
                    procs.n.dy_m50toinf_0j,
                    *(
                        procs.get(f"dy_m50toinf_{nj}j_pt{pt}")
                        for nj in [1, 2]
                        for pt in ["0to40", "40to100", "100to200", "200to400", "400to600", "600toinf"]
                    ),
                    procs.n.dy_m50toinf_ge3j,
                ],
            },
        }
        # w+jets
        cfg.x.w_lnu_stitching = {
            "incl": {
                "inclusive_dataset": cfg.datasets.n.w_lnu_amcatnlo,
                "leaf_processes": [
                    # the following processes cover the full njet and pt phasespace
                    procs.n.w_lnu_0j,
                    *(
                        procs.get(f"w_lnu_{nj}j_pt{pt}")
                        for nj in [1, 2]
                        for pt in ["0to40", "40to100", "100to200", "200to400", "400to600", "600toinf"]
                    ),
                    procs.n.w_lnu_ge3j,
                ],
            },
        }

    # dataset groups for conveniently looping over certain datasets
    # (used in wrapper_factory and during plotting)
    cfg.x.dataset_groups = {
        "data": (data_group := [dataset.name for dataset in cfg.datasets if dataset.is_data]),
        "backgrounds": (backgrounds := [
            dataset.name for dataset in cfg.datasets
            if dataset.is_mc and not dataset.has_tag("signal")
        ]),
        "backgrounds_unstitched": (backgrounds_unstitched := [
            dataset.name for dataset in cfg.datasets
            if (
                dataset.is_mc and
                not dataset.has_tag("signal") and
                not dataset.has_tag({"dy_stitched", "w_lnu_stitched"}, mode=any)
            )
        ]),
        "sm_ggf": (sm_ggf_group := ["hh_ggf_hbb_htt_kl1_kt1_powheg", *backgrounds]),
        "sm": (sm_group := [
            "hh_ggf_hbb_htt_kl1_kt1_powheg",
            "hh_vbf_hbb_htt_kv1_k2v1_kl1_madgraph",
            *backgrounds,
        ],
        ),
        "sm_unstitched": (sm_group_unstitched := [
            "hh_ggf_hbb_htt_kl1_kt1_powheg",
            "hh_vbf_hbb_htt_kv1_k2v1_kl1_madgraph",
            *backgrounds_unstitched,
        ]),
        "sm_ggf_data": data_group + sm_ggf_group,
        "sm_data": data_group + sm_group,
        "sm_data_unstitched": data_group + sm_group_unstitched,
        "dy": [dataset.name for dataset in cfg.datasets if dataset.has_tag("dy")],
        "w_lnu": [dataset.name for dataset in cfg.datasets if dataset.has_tag("w_lnu")],
    }

    # category groups for conveniently looping over certain categories
    # (used during plotting)
    cfg.x.category_groups = {}

    # variable groups for conveniently looping over certain variables
    # (used during plotting)
    cfg.x.variable_groups = {
        "hh": (hh := [f"hh_{var}" for var in ["energy", "mass", "pt", "eta", "phi", "dr"]]),
        "dilep": (dilep := [f"dilep_{var}" for var in ["energy", "mass", "pt", "eta", "phi", "dr"]]),
        "dijet": (dijet := [f"dijet_{var}" for var in ["energy", "mass", "pt", "eta", "phi", "dr"]]),
        "default": [
            *dijet,
            *dilep,
            *hh,
            "mu1_pt", "mu1_eta", "mu1_phi", "mu2_pt", "mu2_eta", "mu2_phi",
            "e1_pt", "e1_eta", "e1_phi", "e2_pt", "e2_eta", "e2_phi",
            "tau1_pt", "tau1_eta", "tau1_phi", "tau2_pt", "tau2_eta", "tau2_phi",
        ],
    }

    # shift groups for conveniently looping over certain shifts
    # (used during plotting)
    cfg.x.shift_groups = {

    }

    # selector step groups for conveniently looping over certain steps
    # (used in cutflow tasks)
    cfg.x.selector_step_groups = {
        "default": ["json", "trigger", "met_filter", "jet_veto_map", "lepton", "jet2"],
    }
    cfg.x.default_selector_steps = "default"

    # plotting overwrites
    from hbt.config.styles import setup_plot_styles
    setup_plot_styles(cfg)

    ################################################################################################
    # luminosity and normalization
    ################################################################################################

    # lumi values in 1/pb (= 1000/fb)
    # https://twiki.cern.ch/twiki/bin/view/CMS/LumiRecommendationsRun2?rev=7
    # https://twiki.cern.ch/twiki/bin/view/CMS/LumiRecommendationsRun3?rev=25
    # https://twiki.cern.ch/twiki/bin/view/CMS/PdmVRun3Analysis
    # difference pre-post VFP: https://cds.cern.ch/record/2854610/files/DP2023_006.pdf
    if year == 2016 and campaign.has_tag("preVFP"):
        cfg.x.luminosity = Number(19_500, {
            "lumi_13TeV_2016": 0.01j,
            "lumi_13TeV_correlated": 0.006j,
        })
    elif year == 2016 and campaign.has_tag("postVFP"):
        cfg.x.luminosity = Number(16_800, {
            "lumi_13TeV_2016": 0.01j,
            "lumi_13TeV_correlated": 0.006j,
        })
    elif year == 2017:
        cfg.x.luminosity = Number(41_480, {
            "lumi_13TeV_2017": 0.02j,
            "lumi_13TeV_1718": 0.006j,
            "lumi_13TeV_correlated": 0.009j,
        })
    elif year == 2018:
        cfg.x.luminosity = Number(59_830, {
            "lumi_13TeV_2017": 0.015j,
            "lumi_13TeV_1718": 0.002j,
            "lumi_13TeV_correlated": 0.02j,
        })
    elif year == 2022 and campaign.has_tag("preEE"):
        cfg.x.luminosity = Number(7_980.4, {
            "lumi_13p6TeV_correlated": 0.014j,
        })
    elif year == 2022 and campaign.has_tag("postEE"):
        cfg.x.luminosity = Number(26_671.7, {
            "lumi_13p6TeV_correlated": 0.014j,
        })
    elif year == 2023 and campaign.has_tag("preBPix"):
        cfg.x.luminosity = Number(17_794, {
            "lumi_13p6TeV_correlated": 0.013j,
        })
    elif year == 2023 and campaign.has_tag("postBPix"):
        cfg.x.luminosity = Number(9_451, {
            "lumi_13p6TeV_correlated": 0.013j,
        })
    else:
        assert False

    # minimum bias cross section in mb (milli) for creating PU weights, values from
    # https://twiki.cern.ch/twiki/bin/view/CMS/PileupJSONFileforData?rev=52#Recommended_cross_section
    cfg.x.minbias_xs = Number(69.2, 0.046j)

    ################################################################################################
    # met settings
    ################################################################################################

    if run == 2:
        cfg.x.met_name = "MET"
        cfg.x.raw_met_name = "RawMET"
    elif run == 3:
        cfg.x.met_name = "PuppiMET"
        cfg.x.raw_met_name = "RawPuppiMET"
    else:
        assert False

    # name of the MET phi correction set
    # (used in the met_phi calibrator)
    if run == 2:
        cfg.x.met_phi_correction_set = r"{variable}_metphicorr_pfmet_{data_source}"

    ################################################################################################
    # jet settings
    # TODO: keep a single table somewhere that configures all settings: btag correlation, year
    #       dependence, usage in calibrator, etc
    ################################################################################################

    # common jec/jer settings configuration
    if run == 2:
        # https://cms-jerc.web.cern.ch/Recommendations/#run-2
        # https://twiki.cern.ch/twiki/bin/view/CMS/JECDataMC?rev=204
        # https://twiki.cern.ch/twiki/bin/view/CMS/JetResolution?rev=109
        jec_campaign = f"Summer19UL{year2}{campaign.x.postfix}"
        jec_version = {2016: "V7", 2017: "V5", 2018: "V5"}[year]
        jer_campaign = f"Summer{'20' if year == 2016 else '19'}UL{year2}{campaign.x.postfix}"
        jer_version = "JR" + {2016: "V3", 2017: "V2", 2018: "V2"}[year]
        jet_type = "AK4PFchs"
    elif run == 3:
        # https://cms-jerc.web.cern.ch/Recommendations/#2022
        jerc_postfix = {2022: "_22Sep2023", 2023: "Prompt23"}[year]
        jec_campaign = f"Summer{year2}{campaign.x.postfix}{jerc_postfix}"
        jec_version = {2022: "V2", 2023: "V1"}[year]
        jer_campaign = f"Summer{year2}{campaign.x.postfix}{jerc_postfix}"
        # special "Run" fragment in 2023 jer campaign
        if year == 2023:
            jer_campaign += f"_Run{'Cv1234' if campaign.has_tag('preBPix') else 'D'}"
        jer_version = "JR" + {2022: "V1", 2023: "V1"}[year]
        jet_type = "AK4PFPuppi"
    else:
        assert False

    cfg.x.jec = DotDict.wrap({
        "Jet": {
            "campaign": jec_campaign,
            "version": jec_version,
            "jet_type": jet_type,
            "levels": ["L1FastJet", "L2Relative", "L2L3Residual", "L3Absolute"],
            "levels_for_type1_met": ["L1FastJet"],
            "uncertainty_sources": [
                # "AbsoluteStat",
                # "AbsoluteScale",
                # "AbsoluteSample",
                # "AbsoluteFlavMap",
                # "AbsoluteMPFBias",
                # "Fragmentation",
                # "SinglePionECAL",
                # "SinglePionHCAL",
                # "FlavorQCD",
                # "TimePtEta",
                # "RelativeJEREC1",
                # "RelativeJEREC2",
                # "RelativeJERHF",
                # "RelativePtBB",
                # "RelativePtEC1",
                # "RelativePtEC2",
                # "RelativePtHF",
                # "RelativeBal",
                # "RelativeSample",
                # "RelativeFSR",
                # "RelativeStatFSR",
                # "RelativeStatEC",
                # "RelativeStatHF",
                # "PileUpDataMC",
                # "PileUpPtRef",
                # "PileUpPtBB",
                # "PileUpPtEC1",
                # "PileUpPtEC2",
                # "PileUpPtHF",
                # "PileUpMuZero",
                # "PileUpEnvelope",
                # "SubTotalPileUp",
                # "SubTotalRelative",
                # "SubTotalPt",
                # "SubTotalScale",
                # "SubTotalAbsolute",
                # "SubTotalMC",
                "Total",
                # "TotalNoFlavor",
                # "TotalNoTime",
                # "TotalNoFlavorNoTime",
                # "FlavorZJet",
                # "FlavorPhotonJet",
                # "FlavorPureGluon",
                # "FlavorPureQuark",
                # "FlavorPureCharm",
                # "FlavorPureBottom",
                "CorrelationGroupMPFInSitu",
                "CorrelationGroupIntercalibration",
                "CorrelationGroupbJES",
                "CorrelationGroupFlavor",
                "CorrelationGroupUncorrelated",
            ],
        },
    })

    # JER
    cfg.x.jer = DotDict.wrap({
        "Jet": {
            "campaign": jer_campaign,
            "version": jer_version,
            "jet_type": jet_type,
        },
    })

    ################################################################################################
    # tau settings
    ################################################################################################

    # tau tagger name
    # (needed by TECConfig below as well as tau selection)
    if run == 2:
        # TODO: still correct? what about 2p5?
        cfg.x.tau_tagger = "DeepTau2017v2p1"
    elif run == 3:
        # https://twiki.cern.ch/twiki/bin/view/CMS/TauIDRecommendationForRun3?rev=9
        cfg.x.tau_tagger = "DeepTau2018v2p5"
    else:
        assert False

    # tec config
    from columnflow.calibration.cms.tau import TECConfig
    corrector_kwargs = {"wp": "Medium", "wp_VSe": "VVLoose"} if run == 3 else {}
    cfg.x.tec = TECConfig(tagger=cfg.x.tau_tagger, corrector_kwargs=corrector_kwargs)

    # pec config
    from columnflow.calibration.cms.egamma import EGammaCorrectionConfig

    cfg.x.eec = EGammaCorrectionConfig(correction_set="Scale")
    cfg.x.eer = EGammaCorrectionConfig(correction_set="Smearing")

    # tau ID working points
    if campaign.x.version < 10:
        cfg.x.tau_id_working_points = DotDict.wrap({
            "tau_vs_e": {"vvvloose": 1, "vvloose": 2, "vloose": 4, "loose": 8, "medium": 16, "tight": 32, "vtight": 64, "vvtight": 128},  # noqa
            "tau_vs_jet": {"vvvloose": 1, "vvloose": 2, "vloose": 4, "loose": 8, "medium": 16, "tight": 32, "vtight": 64, "vvtight": 128},  # noqa
            "tau_vs_mu": {"vloose": 1, "loose": 2, "medium": 4, "tight": 8},
        })
    else:
        cfg.x.tau_id_working_points = DotDict.wrap({
            "tau_vs_e": {"vvvloose": 1, "vvloose": 2, "vloose": 3, "loose": 4, "medium": 5, "tight": 6, "vtight": 7, "vvtight": 8},  # noqa
            "tau_vs_jet": {"vvvloose": 1, "vvloose": 2, "vloose": 3, "loose": 4, "medium": 5, "tight": 6, "vtight": 7, "vvtight": 8},  # noqa
            "tau_vs_mu": {"vloose": 1, "loose": 2, "medium": 3, "tight": 4},
        })

    # tau trigger working points
    cfg.x.tau_trigger_working_points = DotDict.wrap({
        "id_vs_jet_v0": "VVLoose",
        "id_vs_jet_gv0": ("Loose", "VVLoose"),
        "id_vs_mu_single": "Tight",
        "id_vs_mu_cross": "VLoose",
        "id_vs_e_single": "VVLoose",
        "id_vs_e_cross": "VVLoose",
        "trigger_corr": "VVLoose",
    })

    # tau trigger correctors
    cfg.x.tau_trigger_corrector = "tau_trigger"
    cfg.x.cclub_tau_corrector = "tauTriggerSF"

    ################################################################################################
    # electron settings
    ################################################################################################

    # names of electron correction sets and working points
    # (used in the electron_sf producer)
    from columnflow.production.cms.electron import ElectronSFConfig
    if run == 2:
        e_postfix = ""
        if year == 2016:
            e_postfix = "preVFP" if campaign.has_tag("preVFP") else "postVFP"
        cfg.x.electron_sf_names = ElectronSFConfig(
            correction="UL-Electron-ID-SF",
            campaign=f"{year}{e_postfix}",
            working_point="wp80iso",
        )
    elif run == 3:
        if year == 2022:
            cmpgn = "2022Re-recoBCD" if campaign.has_tag("preEE") else "2022Re-recoE+PromptFG"
        elif year == 2023:
            cmpgn = "2023PromptC" if campaign.has_tag("preBPix") else "2023PromptD"
        cfg.x.electron_sf_names = ElectronSFConfig(
            correction="Electron-ID-SF",
            campaign=cmpgn,
            working_point="wp80iso",
        )
        cfg.x.electron_trigger_sf_names = ElectronSFConfig(
            correction="Electron-HLT-SF",
            campaign=cmpgn,
            hlt_path="HLT_SF_Ele30_TightID",
        )
        cfg.x.single_electron_trigger_data_effs_names = ElectronSFConfig(
            correction="Electron-HLT-DataEff",
            campaign=cmpgn,
            hlt_path="HLT_SF_Ele30_TightID",
        )
        cfg.x.single_electron_trigger_mc_effs_names = ElectronSFConfig(
            correction="Electron-HLT-McEff",
            campaign=cmpgn,
            hlt_path="HLT_SF_Ele30_TightID",
        )
        cfg.x.cross_electron_trigger_data_effs_names = ElectronSFConfig(
            correction="Electron-HLT-DataEff",
            campaign=cmpgn,
            hlt_path="HLT_SF_Ele24_TightID",
        )
        cfg.x.cross_electron_trigger_mc_effs_names = ElectronSFConfig(
            correction="Electron-HLT-McEff",
            campaign=cmpgn,
            hlt_path="HLT_SF_Ele24_TightID",
        )
    else:
        assert False

    ################################################################################################
    # muon settings
    ################################################################################################

    # names of muon correction sets and working points
    # (used in the muon producer)
    from columnflow.production.cms.muon import MuonSFConfig
    if run == 2:
        cfg.x.muon_sf_names = MuonSFConfig(
            correction="NUM_TightRelIso_DEN_TightIDandIPCut",
        )
    elif run == 3:
        cfg.x.muon_sf_names = MuonSFConfig(
            correction="NUM_TightPFIso_DEN_TightID",
        )
        cfg.x.muon_trigger_sf_names = MuonSFConfig(
            correction="NUM_IsoMu24_DEN_CutBasedIdTight_and_PFIsoTight",
        )
        cfg.x.single_muon_trigger_data_effs_names = MuonSFConfig(
            correction="NUM_IsoMu24_DEN_CutBasedIdTight_and_PFIsoTight_DATAeff",
        )
        cfg.x.single_muon_trigger_mc_effs_names = MuonSFConfig(
            correction="NUM_IsoMu24_DEN_CutBasedIdTight_and_PFIsoTight_MCeff",
        )
        cfg.x.cross_muon_trigger_data_effs_names = MuonSFConfig(
            correction="NUM_IsoMu20_DEN_CutBasedIdTight_and_PFIsoTight_DATAeff",
        )
        cfg.x.cross_muon_trigger_mc_effs_names = MuonSFConfig(
            correction="NUM_IsoMu20_DEN_CutBasedIdTight_and_PFIsoTight_MCeff",
        )

    else:
        assert False

    ################################################################################################
    # b tagging
    ################################################################################################

    # b-tag working points
    btag_key = f"{year}{campaign.x.postfix}"
    if run == 2:
        # https://twiki.cern.ch/twiki/bin/view/CMS/BtagRecommendation106XUL16preVFP?rev=6
        # https://twiki.cern.ch/twiki/bin/view/CMS/BtagRecommendation106XUL16postVFP?rev=8
        # https://twiki.cern.ch/twiki/bin/view/CMS/BtagRecommendation106XUL17?rev=15
        # https://twiki.cern.ch/twiki/bin/view/CMS/BtagRecommendation106XUL18?rev=18
        cfg.x.btag_working_points = DotDict.wrap({
            "deepjet": {
                "loose": {"2016APV": 0.0508, "2016": 0.0480, "2017": 0.0532, "2018": 0.0490}[btag_key],
                "medium": {"2016APV": 0.2598, "2016": 0.2489, "2017": 0.3040, "2018": 0.2783}[btag_key],
                "tight": {"2016APV": 0.6502, "2016": 0.6377, "2017": 0.7476, "2018": 0.7100}[btag_key],
            },
            "deepcsv": {
                "loose": {"2016APV": 0.2027, "2016": 0.1918, "2017": 0.1355, "2018": 0.1208}[btag_key],
                "medium": {"2016APV": 0.6001, "2016": 0.5847, "2017": 0.4506, "2018": 0.4168}[btag_key],
                "tight": {"2016APV": 0.8819, "2016": 0.8767, "2017": 0.7738, "2018": 0.7665}[btag_key],
            },
        })
    elif run == 3:
        # https://btv-wiki.docs.cern.ch/ScaleFactors/Run3Summer22
        # https://btv-wiki.docs.cern.ch/ScaleFactors/Run3Summer22EE
        # https://btv-wiki.docs.cern.ch/ScaleFactors/Run3Summer23
        # https://btv-wiki.docs.cern.ch/ScaleFactors/Run3Summer23BPix
        cfg.x.btag_working_points = DotDict.wrap({
            "deepjet": {
                "loose": {"2022": 0.0583, "2022EE": 0.0614, "2023": 0.0479, "2023BPix": 0.048}[btag_key],
                "medium": {"2022": 0.3086, "2022EE": 0.3196, "2023": 0.2431, "2023BPix": 0.2435}[btag_key],
                "tight": {"2022": 0.7183, "2022EE": 0.73, "2023": 0.6553, "2023BPix": 0.6563}[btag_key],
                "xtight": {"2022": 0.8111, "2022EE": 0.8184, "2023": 0.7667, "2023BPix": 0.7671}[btag_key],
                "xxtight": {"2022": 0.9512, "2022EE": 0.9542, "2023": 0.9459, "2023BPix": 0.9483}[btag_key],
            },
            "particleNet": {
                "loose": {"2022": 0.047, "2022EE": 0.0499, "2023": 0.0358, "2023BPix": 0.0359}[btag_key],
                "medium": {"2022": 0.245, "2022EE": 0.2605, "2023": 0.1917, "2023BPix": 0.1919}[btag_key],
                "tight": {"2022": 0.6734, "2022EE": 0.6915, "2023": 0.6172, "2023BPix": 0.6133}[btag_key],
                "xtight": {"2022": 0.7862, "2022EE": 0.8033, "2023": 0.7515, "2023BPix": 0.7544}[btag_key],
                "xxtight": {"2022": 0.961, "2022EE": 0.9664, "2023": 0.9659, "2023BPix": 0.9688}[btag_key],
            },
            "robustParticleTransformer": {
                "loose": {"2022": 0.0849, "2022EE": 0.0897, "2023": 0.0681, "2023BPix": 0.0683}[btag_key],
                "medium": {"2022": 0.4319, "2022EE": 0.451, "2023": 0.3487, "2023BPix": 0.3494}[btag_key],
                "tight": {"2022": 0.8482, "2022EE": 0.8604, "2023": 0.7969, "2023BPix": 0.7994}[btag_key],
                "xtight": {"2022": 0.9151, "2022EE": 0.9234, "2023": 0.8882, "2023BPix": 0.8877}[btag_key],
                "xxtight": {"2022": 0.9874, "2022EE": 0.9893, "2023": 0.9883, "2023BPix": 0.9883}[btag_key],
            },
        })
    else:
        assert False

    # JEC uncertainty sources propagated to btag scale factors
    # (names derived from contents in BTV correctionlib file)
    cfg.x.btag_sf_jec_sources = [
        "",  # same as "Total"
        "Absolute",
        "AbsoluteMPFBias",
        "AbsoluteScale",
        "AbsoluteStat",
        f"Absolute_{year}",
        "BBEC1",
        f"BBEC1_{year}",
        "EC2",
        f"EC2_{year}",
        "FlavorQCD",
        "Fragmentation",
        "HF",
        f"HF_{year}",
        "PileUpDataMC",
        "PileUpPtBB",
        "PileUpPtEC1",
        "PileUpPtEC2",
        "PileUpPtHF",
        "PileUpPtRef",
        "RelativeBal",
        "RelativeFSR",
        "RelativeJEREC1",
        "RelativeJEREC2",
        "RelativeJERHF",
        "RelativePtBB",
        "RelativePtEC1",
        "RelativePtEC2",
        "RelativePtHF",
        "RelativeSample",
        f"RelativeSample_{year}",
        "RelativeStatEC",
        "RelativeStatFSR",
        "RelativeStatHF",
        "SinglePionECAL",
        "SinglePionHCAL",
        "TimePtEta",
    ]

    from columnflow.production.cms.btag import BTagSFConfig
    cfg.x.btag_sf_deepjet = BTagSFConfig(
        correction_set="deepJet_shape",
        jec_sources=cfg.x.btag_sf_jec_sources,
        discriminator="btagDeepFlavB",
    )
    if run == 3:
        cfg.x.btag_sf_pnet = BTagSFConfig(
            correction_set="particleNet_shape",
            jec_sources=cfg.x.btag_sf_jec_sources,
            discriminator="btagPNetB",
        )

    ################################################################################################
    # shifts
    ################################################################################################

    # load jec sources
    with open(os.path.join(thisdir, "jec_sources.yaml"), "r") as f:
        all_jec_sources = yaml.load(f, yaml.Loader)["names"]

    # register shifts
    cfg.add_shift(name="nominal", id=0)

    cfg.add_shift(name="tune_up", id=1, type="shape", tags={"disjoint_from_nominal"})
    cfg.add_shift(name="tune_down", id=2, type="shape", tags={"disjoint_from_nominal"})

    cfg.add_shift(name="hdamp_up", id=3, type="shape", tags={"disjoint_from_nominal"})
    cfg.add_shift(name="hdamp_down", id=4, type="shape", tags={"disjoint_from_nominal"})

    cfg.add_shift(name="mtop_up", id=5, type="shape", tags={"disjoint_from_nominal"})
    cfg.add_shift(name="mtop_down", id=6, type="shape", tags={"disjoint_from_nominal"})

    cfg.add_shift(name="minbias_xs_up", id=7, type="shape")
    cfg.add_shift(name="minbias_xs_down", id=8, type="shape")
    add_shift_aliases(
        cfg,
        "minbias_xs",
        {
            "pu_weight": "pu_weight_{name}",
            "normalized_pu_weight": "normalized_pu_weight_{name}",
        },
    )

    cfg.add_shift(name="top_pt_up", id=9, type="shape")
    cfg.add_shift(name="top_pt_down", id=10, type="shape")
    add_shift_aliases(cfg, "top_pt", {"top_pt_weight": "top_pt_weight_{direction}"})

    for jec_source in cfg.x.jec.Jet.uncertainty_sources:
        idx = all_jec_sources.index(jec_source)
        cfg.add_shift(
            name=f"jec_{jec_source}_up",
            id=5000 + 2 * idx,
            type="shape",
            tags={"jec"},
            aux={"jec_source": jec_source},
        )
        cfg.add_shift(
            name=f"jec_{jec_source}_down",
            id=5001 + 2 * idx,
            type="shape",
            tags={"jec"},
            aux={"jec_source": jec_source},
        )
        add_shift_aliases(
            cfg,
            f"jec_{jec_source}",
            {
                "Jet.pt": "Jet.pt_{name}",
                "Jet.mass": "Jet.mass_{name}",
                f"{cfg.x.met_name}.pt": f"{cfg.x.met_name}.pt_{{name}}",
                f"{cfg.x.met_name}.phi": f"{cfg.x.met_name}.phi_{{name}}",
            },
        )
        # TODO: check the JEC de/correlation across years and the interplay with btag weights
        if ("" if jec_source == "Total" else jec_source) in cfg.x.btag_sf_jec_sources:
            add_shift_aliases(
                cfg,
                f"jec_{jec_source}",
                {
                    "normalized_btag_deepjet_weight": "normalized_btag_deepjet_weight_{name}",
                    "normalized_njet_btag_deepjet_weight": "normalized_njet_btag_deepjet_weight_{name}",
                    "normalized_btag_pnet_weight": "normalized_btag_pnet_weight_{name}",
                    "normalized_njet_btag_pnet_weight": "normalized_njet_btag_pnet_weight_{name}",
                },
            )

    cfg.add_shift(name="jer_up", id=6000, type="shape", tags={"jer"})
    cfg.add_shift(name="jer_down", id=6001, type="shape", tags={"jer"})
    add_shift_aliases(
        cfg,
        "jer",
        {
            "Jet.pt": "Jet.pt_{name}",
            "Jet.mass": "Jet.mass_{name}",
            f"{cfg.x.met_name}.pt": f"{cfg.x.met_name}.pt_{{name}}",
            f"{cfg.x.met_name}.phi": f"{cfg.x.met_name}.phi_{{name}}",
        },
    )

    for i, (match, dm) in enumerate(itertools.product(["jet", "e"], [0, 1, 10, 11])):
        cfg.add_shift(name=f"tec_{match}_dm{dm}_up", id=20 + 2 * i, type="shape", tags={"tec"})
        cfg.add_shift(name=f"tec_{match}_dm{dm}_down", id=21 + 2 * i, type="shape", tags={"tec"})
        add_shift_aliases(
            cfg,
            f"tec_{match}_dm{dm}",
            {
                "Tau.pt": "Tau.pt_{name}",
                "Tau.mass": "Tau.mass_{name}",
                f"{cfg.x.met_name}.pt": f"{cfg.x.met_name}.pt_{{name}}",
                f"{cfg.x.met_name}.phi": f"{cfg.x.met_name}.phi_{{name}}",
            },
        )

    # start at id=50
    cfg.x.tau_unc_names = [
        "jet_dm0", "jet_dm1", "jet_dm10",
        "e_barrel", "e_endcap",
        "mu_0p0To0p4", "mu_0p4To0p8", "mu_0p8To1p2", "mu_1p2To1p7", "mu_1p7To2p3",
    ]
    for i, unc in enumerate(cfg.x.tau_unc_names):
        cfg.add_shift(name=f"tau_{unc}_up", id=50 + 2 * i, type="shape")
        cfg.add_shift(name=f"tau_{unc}_down", id=51 + 2 * i, type="shape")
        add_shift_aliases(cfg, f"tau_{unc}", {"tau_weight": f"tau_weight_{unc}_" + "{direction}"})

    # TODO: add shifts trigger scale factors
    cfg.add_shift(name="tautau_trigger_up", id=80, type="shape")
    cfg.add_shift(name="tautau_trigger_down", id=81, type="shape")
    add_shift_aliases(cfg, "tautau_trigger", {"tau_trigger_weight": "tau_trigger_weight_tautau_{direction}"})
    cfg.add_shift(name="etau_trigger_up", id=82, type="shape")
    cfg.add_shift(name="etau_trigger_down", id=83, type="shape")
    add_shift_aliases(cfg, "etau_trigger", {"tau_trigger_weight": "tau_trigger_weight_etau_{direction}"})
    cfg.add_shift(name="mutau_trigger_up", id=84, type="shape")
    cfg.add_shift(name="mutau_trigger_down", id=85, type="shape")
    add_shift_aliases(cfg, "mutau_trigger", {"tau_trigger_weight": "tau_trigger_weight_mutau_{direction}"})
    # no uncertainty for di-tau VBF trigger existing yet
    # cfg.add_shift(name="mutau_trigger_up", id=86, type="shape")
    # cfg.add_shift(name="tautauvbf_trigger_down", id=86, type="shape")
    # add_shift_aliases(cfg, "tautauvbf_trigger", {"tau_trigger_weight": "tau_trigger_weight_tautauvbf_{direction}"})

    cfg.add_shift(name="e_up", id=90, type="shape")
    cfg.add_shift(name="e_down", id=91, type="shape")
    add_shift_aliases(cfg, "e", {"electron_weight": "electron_weight_{direction}"})

    # electron shifts
    # TODO: energy corrections are currently only available for 2022 (Jan 2025)
    #       include them when available
    if run == 3 and year == 2022:
        logger.debug("adding ees and eer shifts")
        cfg.add_shift(name="ees_up", id=92, type="shape", tags={"eec"})
        cfg.add_shift(name="ees_down", id=93, type="shape", tags={"eec"})
        add_shift_aliases(
            cfg,
            "ees",
            {
                "Electron.pt": "Electron.pt_scale_{direction}",
            },
        )

        cfg.add_shift(name="eer_up", id=94, type="shape", tags={"eer"})
        cfg.add_shift(name="eer_down", id=95, type="shape", tags={"eer"})
        add_shift_aliases(
            cfg,
            "eer",
            {
                "Electron.pt": "Electron.pt_res_{direction}",
            },
        )

    cfg.add_shift(name="mu_up", id=100, type="shape")
    cfg.add_shift(name="mu_down", id=101, type="shape")
    add_shift_aliases(cfg, "mu", {"muon_weight": "muon_weight_{direction}"})

    cfg.x.btag_unc_names = [
        "hf", "lf",
        f"hfstats1_{year}", f"hfstats2_{year}",
        f"lfstats1_{year}", f"lfstats2_{year}",
        "cferr1", "cferr2",
    ]
    for i, unc in enumerate(cfg.x.btag_unc_names):
        cfg.add_shift(name=f"btag_{unc}_up", id=110 + 2 * i, type="shape")
        cfg.add_shift(name=f"btag_{unc}_down", id=111 + 2 * i, type="shape")
        add_shift_aliases(
            cfg,
            f"btag_{unc}",
            {
                "normalized_btag_deepjet_weight": f"normalized_btag_deepjet_weight_{unc}_" + "{direction}",
                "normalized_njet_btag_deepjet_weight": f"normalized_njet_btag_deepjet_weight_{unc}_" + "{direction}",
                # TODO: pnet here, or is this another shift? probably the latter
            },
        )

    cfg.add_shift(name="pdf_up", id=130, type="shape", tags={"lhe_weight"})
    cfg.add_shift(name="pdf_down", id=131, type="shape", tags={"lhe_weight"})
    add_shift_aliases(
        cfg,
        "pdf",
        {
            "pdf_weight": "pdf_weight_{direction}",
            "normalized_pdf_weight": "normalized_pdf_weight_{direction}",
        },
    )

    cfg.add_shift(name="murmuf_up", id=140, type="shape", tags={"lhe_weight"})
    cfg.add_shift(name="murmuf_down", id=141, type="shape", tags={"lhe_weight"})
    add_shift_aliases(
        cfg,
        "murmuf",
        {
            "murmuf_weight": "murmuf_weight_{direction}",
            "normalized_murmuf_weight": "normalized_murmuf_weight_{direction}",
        },
    )

    ################################################################################################
    # external files
    ################################################################################################

    cfg.x.external_files = DotDict()

    # helper
    def add_external(name, value):
        if isinstance(value, dict):
            value = DotDict.wrap(value)
        cfg.x.external_files[name] = value

    if run == 2:
        json_postfix = ""
        if year == 2016:
            json_postfix = f"{'pre' if campaign.has_tag('preVFP') else 'post'}VFP"
        json_pog_era = f"{year}{json_postfix}_UL"
        json_mirror = "/afs/cern.ch/user/m/mrieger/public/mirrors/jsonpog-integration-377439e8"
    elif run == 3:
        json_pog_era = f"{year}_Summer{year2}{campaign.x.postfix}"
        json_mirror = "/afs/cern.ch/user/m/mrieger/public/mirrors/jsonpog-integration-377439e8"
        trigger_json_mirror = "/data/dust/user/prouvost/cclub_gitlab/AnalysisCore/data/TriggerScaleFactors"
        cfg.x.campaign_tag = ""
        for tag in ("preEE", "postEE", "preBPix", "postBPix"):
            if campaign.has_tag(tag, mode=any):
                if cfg.x.campaign_tag:
                    raise ValueError(f"Multiple campaign tags found: {cfg.x.campaign_tag} and {tag}")
                cfg.x.campaign_tag = tag
        cclub_eras = (
            f"{year}"
            f"{cfg.x.campaign_tag}"
        )
    else:
        assert False

    # common files
    # (versions in the end are for hashing in cases where file contents changed but paths did not)
    add_external("lumi", {
        "golden": {
            2016: ("/afs/cern.ch/cms/CAF/CMSCOMM/COMM_DQM/certification/Collisions16/13TeV/Legacy_2016/Cert_271036-284044_13TeV_Legacy2016_Collisions16_JSON.txt", "v1"),  # noqa
            2017: ("/afs/cern.ch/cms/CAF/CMSCOMM/COMM_DQM/certification/Collisions17/13TeV/Legacy_2017/Cert_294927-306462_13TeV_UL2017_Collisions17_GoldenJSON.txt", "v1"),  # noqa
            2018: ("/afs/cern.ch/cms/CAF/CMSCOMM/COMM_DQM/certification/Collisions18/13TeV/Legacy_2018/Cert_314472-325175_13TeV_Legacy2018_Collisions18_JSON.txt", "v1"),  # noqa,
            # https://twiki.cern.ch/twiki/bin/view/CMS/PdmVRun3Analysis?rev=161#Year_2022
            2022: ("https://cms-service-dqmdc.web.cern.ch/CAF/certification/Collisions22/Cert_Collisions2022_355100_362760_Golden.json", "v1"),  # noqa
            # https://twiki.cern.ch/twiki/bin/view/CMS/PdmVRun3Analysis?rev=161#Year_2023
            2023: ("https://cms-service-dqmdc.web.cern.ch/CAF/certification/Collisions23/Cert_Collisions2023_366442_370790_Golden.json", "v1"),  # noqa
        }[year],
        "normtag": {
            2016: ("/afs/cern.ch/user/l/lumipro/public/Normtags/normtag_PHYSICS.json", "v1"),
            2017: ("/afs/cern.ch/user/l/lumipro/public/Normtags/normtag_PHYSICS.json", "v1"),
            2018: ("/afs/cern.ch/user/l/lumipro/public/Normtags/normtag_PHYSICS.json", "v1"),
            # https://twiki.cern.ch/twiki/bin/view/CMS/PdmVRun3Analysis?rev=161#Year_2022
            2022: ("/cvmfs/cms-bril.cern.ch/cms-lumi-pog/Normtags/normtag_BRIL.json", "v1"),
            # https://twiki.cern.ch/twiki/bin/view/CMS/PdmVRun3Analysis?rev=161#Year_2023
            2023: ("/cvmfs/cms-bril.cern.ch/cms-lumi-pog/Normtags/normtag_BRIL.json", "v1"),
        }[year],
    })
    # pileup weight corrections
    add_external("pu_sf", (f"{json_mirror}/POG/LUM/{json_pog_era}/puWeights.json.gz", "v1"))
    # jet energy correction
    add_external("jet_jerc", (f"{json_mirror}/POG/JME/{json_pog_era}/jet_jerc.json.gz", "v1"))
    # jet veto map
    add_external("jet_veto_map", (f"{json_mirror}/POG/JME/{json_pog_era}/jetvetomaps.json.gz", "v1"))
    # btag scale factor
    add_external("btag_sf_corr", (f"{json_mirror}/POG/BTV/{json_pog_era}/btagging.json.gz", "v1"))
    # Tobias' tautauNN (https://github.com/uhh-cms/tautauNN)
    add_external("res_pdnn", ("/afs/cern.ch/work/m/mrieger/public/hbt/models/res_prod3/model_fold0.tgz", "v1"))
    # non-parametric (flat) training up to mX = 800 GeV
    add_external("res_dnn", ("/afs/cern.ch/work/m/mrieger/public/hbt/models/res_prod3_nonparam/model_fold0.tgz", "v1"))

    # run specific files
    if run == 2:
        # tau energy correction and scale factors
        add_external("tau_sf", (f"{json_mirror}/POG/TAU/{json_pog_era}/tau.json.gz", "v1"))
        # tau trigger scale factors
        add_external("tau_trigger_sf", (f"{json_mirror}/POG/TAU/{json_pog_era}/tau.json.gz", "v1"))
        # electron scale factors
        add_external("electron_sf", (f"{json_mirror}/POG/EGM/{json_pog_era}/electron.json.gz", "v1"))
        # muon scale factors
        add_external("muon_sf", (f"{json_mirror}/POG/MUO/{json_pog_era}/muon_Z.json.gz", "v1"))
        # met phi correction
        add_external("met_phi_corr", (f"{json_mirror}/POG/JME/{json_pog_era}/met.json.gz", "v1"))
        # hh-btag repository with TF saved model directories trained on Run2 UL samples
        add_external("hh_btag_repo", ("https://gitlab.cern.ch/hh/bbtautau/hh-btag/-/archive/master/hh-btag-master.tar.gz", "v2"))  # noqa

    elif run == 3:
        # muon scale factors
        add_external("muon_sf", (f"{json_mirror}/POG/MUO/{json_pog_era}/muon_Z.json.gz", "v1"))
        # muon trigger scale factors
        add_external("muon_trigger_sf", (f"{trigger_json_mirror}/{cclub_eras}/temporary_MuHlt_abseta_pt.json", "v1"))  # noqa
        add_external("cross_muon_trigger_sf", (f"{trigger_json_mirror}/{cclub_eras}/CrossMuTauHlt.json", "v1"))
        # electron scale factors
        add_external("electron_sf", (f"{json_mirror}/POG/EGM/{json_pog_era}/electron.json.gz", "v1"))
<<<<<<< HEAD
        # electron trigger scale factors
        add_external("electron_trigger_sf", (f"{trigger_json_mirror}/{cclub_eras}/electronHlt.json", "v1"))
        add_external("cross_electron_trigger_sf", (f"{trigger_json_mirror}/{cclub_eras}/CrossEleTauHlt.json", "v1"))
=======
        # hh-btag repository with TF saved model directories trained on 22+23 samples using pnet
        add_external("hh_btag_repo", ("https://gitlab.cern.ch/hh/bbtautau/hh-btag/-/archive/master/hh-btag-master.tar.gz", "v3"))  # noqa
>>>>>>> fd0f80bd

        # TODO: electron (and photon) energy corrections and smearing are only available for 2022
        #       include them when available
        if year == 2022:
            # electron energy correction and smearing
            add_external("electron_ss", (f"{json_mirror}/POG/EGM/{json_pog_era}/electronSS.json.gz", "v1"))

        # tau energy correction and scale factors
        # TODO: remove tag pog mirror once integrated centrally
        json_mirror_tau_pog = "/afs/cern.ch/work/m/mrieger/public/mirrors/jsonpog-integration-taupog"
        if year == 2022:
            tau_pog_era = f"{year}_{'pre' if campaign.has_tag('preEE') else 'post'}EE"
            tau_pog_era_cclub = f"{year}{'pre' if campaign.has_tag('preEE') else 'post'}EE"
            tau_pog_dir = tau_pog_era
        elif year == 2023:
            tau_pog_era = f"{year}_{'pre' if campaign.has_tag('preBPix') else 'post'}BPix"
            tau_pog_era_cclub = f"{year}{'pre' if campaign.has_tag('preBPix') else 'post'}BPix"
            tau_pog_dir = str(year)  # yes, it's inconsistent w.r.t. 2022
        add_external("tau_sf", (f"{json_mirror_tau_pog}/POG/TAU/{tau_pog_dir}/tau_DeepTau2018v2p5_{tau_pog_era}.json.gz", "v1"))  # noqa
        # tau trigger scale factors
        add_external("tau_trigger_sf", (f"{trigger_json_mirror}/{cclub_eras}/tau_trigger_DeepTau2018v2p5_{tau_pog_era_cclub}.json", "v1"))  # noqa

    else:
        assert False

    ################################################################################################
    # reductions
    ################################################################################################

    # target file size after MergeReducedEvents in MB
    cfg.x.reduced_file_size = 512.0

    # columns to keep after certain steps
    cfg.x.keep_columns = DotDict.wrap({
        "cf.ReduceEvents": {
            # mandatory
            ColumnCollection.MANDATORY_COFFEA,
            # object info
            "Jet.{pt,eta,phi,mass,hadronFlavour,puId,hhbtag,btagPNet*,btagDeep*}",
            "HHBJet.{pt,eta,phi,mass,hadronFlavour,puId,hhbtag,btagPNet*,btagDeep*}",
            "NonHHBJet.{pt,eta,phi,mass,hadronFlavour,puId,hhbtag,btagPNet*,btagDeep*}",
            "VBFJet.{pt,eta,phi,mass,hadronFlavour,puId,hhbtag,btagPNet*,btagDeep*}",
            "FatJet.*",
            "SubJet{1,2}.*",
            "Electron.*",
            "Muon.*",
            "Tau.*",
            f"{cfg.x.met_name}.{{pt,phi,significance,covXX,covXY,covYY}}",
            "PV.npvs",
            "FatJet.*",
            # additional event info
            "deterministic_seed", "Jet.deterministic_seed",
            # keep all columns added during selection, but skip cutflow feature
            ColumnCollection.ALL_FROM_SELECTOR,
            skip_column("cutflow.*"),
        },
        "cf.MergeSelectionMasks": {
            "cutflow.*",
        },
        "cf.UniteColumns": {
            "*",
        },
    })

    ################################################################################################
    # weights
    ################################################################################################

    # configurations for all possible event weight columns as keys in an OrderedDict,
    # mapped to shift instances they depend on
    # (this info is used by weight producers)
    get_shifts = functools.partial(get_shifts_from_sources, cfg)
    cfg.x.event_weights = DotDict({
        "normalization_weight": [],
        "normalization_weight_inclusive": [],
        "pdf_weight": get_shifts("pdf"),
        "murmuf_weight": get_shifts("murmuf"),
        "normalized_pu_weight": get_shifts("minbias_xs"),
        # TODO: enable again once we have btag cuts
        # "normalized_njet_btag_deepjet_weight": get_shifts(*(f"btag_{unc}" for unc in cfg.x.btag_unc_names)),
        "electron_weight": get_shifts("e"),
        "muon_weight": get_shifts("mu"),
        "tau_weight": get_shifts(*(f"tau_{unc}" for unc in cfg.x.tau_unc_names)),
        "tau_trigger_weight": get_shifts("etau_trigger", "mutau_trigger", "tautau_trigger"),
    })

    # define per-dataset event weights
    for dataset in cfg.datasets:
        # skipped for now
        # if dataset.has_tag("ttbar"):
        #     dataset.x.event_weights = {"top_pt_weight": get_shifts("top_pt")}
        pass

    cfg.x.shift_groups = {
        "jec": [
            shift_inst.name for shift_inst in cfg.shifts
            if shift_inst.has_tag(("jec", "jer"))
        ],
        "lepton_sf": [
            shift_inst.name for shift_inst in (*get_shifts("e"), *get_shifts("mu"))
        ],
        "tec": [
            shift_inst.name for shift_inst in cfg.shifts
            if shift_inst.has_tag(("tec"))
        ],
        "eec": [
            shift_inst.name for shift_inst in cfg.shifts
            if shift_inst.has_tag(("ees", "eer"))
        ],
        "ees": [
            shift_inst.name for shift_inst in cfg.shifts
            if shift_inst.has_tag(("ees"))
        ],
        "eer": [
            shift_inst.name for shift_inst in cfg.shifts
            if shift_inst.has_tag(("eer"))
        ],
        "btag_sf": [
            shift_inst.name for shift_inst in get_shifts(*(f"btag_{unc}" for unc in cfg.x.btag_unc_names))
        ],
        "pdf": [shift_inst.name for shift_inst in get_shifts("pdf")],
        "murmuf": (shift_inst.name for shift_inst in get_shifts("murmuf")),
        "pu": [shift_inst.name for shift_inst in get_shifts("minbias_xs")],
    }

    ################################################################################################
    # external configs: channels, categories, met filters, triggers, variables, hist hooks
    ################################################################################################

    # channels
    cfg.add_channel(name="etau", id=1, label=r"$e\tau_{h}$")
    cfg.add_channel(name="mutau", id=2, label=r"$\mu\tau_{h}$")
    cfg.add_channel(name="tautau", id=3, label=r"$\tau_{h}\tau_{h}$")
    cfg.add_channel(name="ee", id=4, label=r"$ee$")
    cfg.add_channel(name="mumu", id=5, label=r"$\mu\mu$")
    cfg.add_channel(name="emu", id=6, label=r"$e\mu$")

    # add categories
    from hbt.config.categories import add_categories
    add_categories(cfg)

    # add variables
    from hbt.config.variables import add_variables
    add_variables(cfg)

    # add met filters
    from hbt.config.met_filters import add_met_filters
    add_met_filters(cfg)

    # add triggers
    if year == 2016:
        from hbt.config.triggers import add_triggers_2016
        add_triggers_2016(cfg)
    elif year == 2017:
        from hbt.config.triggers import add_triggers_2017
        add_triggers_2017(cfg)
    elif year == 2018:
        from hbt.config.triggers import add_triggers_2018
        add_triggers_2018(cfg)
    elif year == 2022:
        from hbt.config.triggers import add_triggers_2022
        add_triggers_2022(cfg)
    elif year == 2023:
        from hbt.config.triggers import add_triggers_2023
        add_triggers_2023(cfg)
    else:
        raise False

    # add hist hooks
    from hbt.config.hist_hooks import add_hist_hooks
    add_hist_hooks(cfg)

    ################################################################################################
    # LFN settings
    ################################################################################################

    # custom method and sandbox for determining dataset lfns
    cfg.x.get_dataset_lfns = None
    cfg.x.get_dataset_lfns_sandbox = None

    # whether to validate the number of obtained LFNs in GetDatasetLFNs
    cfg.x.validate_dataset_lfns = limit_dataset_files is None and not sync_mode

    # custom lfn retrieval method in case the underlying campaign is custom uhh
    if cfg.campaign.x("custom", {}).get("creator") == "uhh":
        def get_dataset_lfns(
            dataset_inst: od.Dataset,
            shift_inst: od.Shift,
            dataset_key: str,
        ) -> list[str]:
            # destructure dataset_key into parts and create the store path
            dataset_id, full_campaign, tier = dataset_key.split("/")[1:]
            main_campaign, sub_campaign = full_campaign.split("-", 1)
            path = f"store/{dataset_inst.data_source}/{main_campaign}/{dataset_id}/{tier}/{sub_campaign}/0"

            # create the lfn base directory, local or remote
            dir_cls = law.wlcg.WLCGDirectoryTarget
            fs = f"wlcg_fs_{cfg.campaign.x.custom['name']}"
            local_fs = f"local_fs_{cfg.campaign.x.custom['name']}"
            if law.config.has_section(local_fs):
                base = law.target.file.remove_scheme(law.config.get_expanded(local_fs, "base"))
                if os.path.exists(base):
                    dir_cls = law.LocalDirectoryTarget
                    fs = local_fs
            lfn_base = dir_cls(path, fs=fs)

            # loop though files and interpret paths as lfns
            print(lfn_base)
            return sorted(
                "/" + lfn_base.child(basename, type="f").path.lstrip("/")
                for basename in lfn_base.listdir(pattern="*.root")
            )

        # define the lfn retrieval function
        cfg.x.get_dataset_lfns = get_dataset_lfns

        # define a custom sandbox
        cfg.x.get_dataset_lfns_sandbox = dev_sandbox("bash::$CF_BASE/sandboxes/cf.sh")

        # define custom remote fs's to look at
        cfg.x.get_dataset_lfns_remote_fs = lambda dataset_inst: [
            f"local_fs_{cfg.campaign.x.custom['name']}",
            f"wlcg_fs_{cfg.campaign.x.custom['name']}",
        ]

    return cfg<|MERGE_RESOLUTION|>--- conflicted
+++ resolved
@@ -1301,14 +1301,11 @@
         add_external("cross_muon_trigger_sf", (f"{trigger_json_mirror}/{cclub_eras}/CrossMuTauHlt.json", "v1"))
         # electron scale factors
         add_external("electron_sf", (f"{json_mirror}/POG/EGM/{json_pog_era}/electron.json.gz", "v1"))
-<<<<<<< HEAD
         # electron trigger scale factors
         add_external("electron_trigger_sf", (f"{trigger_json_mirror}/{cclub_eras}/electronHlt.json", "v1"))
         add_external("cross_electron_trigger_sf", (f"{trigger_json_mirror}/{cclub_eras}/CrossEleTauHlt.json", "v1"))
-=======
         # hh-btag repository with TF saved model directories trained on 22+23 samples using pnet
         add_external("hh_btag_repo", ("https://gitlab.cern.ch/hh/bbtautau/hh-btag/-/archive/master/hh-btag-master.tar.gz", "v3"))  # noqa
->>>>>>> fd0f80bd
 
         # TODO: electron (and photon) energy corrections and smearing are only available for 2022
         #       include them when available
