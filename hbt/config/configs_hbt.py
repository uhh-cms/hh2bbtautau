--- conflicted
+++ resolved
@@ -22,13 +22,12 @@
     verify_config_processes,
 )
 from columnflow.columnar_util import ColumnCollection, skip_column
-from columnflow.production.cms.muon import MuonSFConfig
-from columnflow.production.cms.electron import ElectronSFConfig
 
 
 thisdir = os.path.dirname(os.path.abspath(__file__))
 
 logger = law.logger.get_logger(__name__)
+
 
 def add_config(
     analysis: od.Analysis,
@@ -332,14 +331,8 @@
         *if_era(year=2022, tag="preEE", values=[
             f"data_{stream}_{period}" for stream in ["e", "mu", "tau"] for period in "cd"
         ]),
-<<<<<<< HEAD
-        # TODO: Add SingleMuon dataset for preEE -> which dataset name for it?
-        *if_era(run=3, year=2022, tag="postEE", values=[
-            f"data_{stream}_{period}" for stream in ["mu", "e", "tau", "met"] for period in "efg"
-=======
         *if_era(year=2022, tag="postEE", values=[
             f"data_{stream}_{period}" for stream in ["e", "mu", "tau"] for period in "efg"
->>>>>>> 35c8bf55
         ]),
         *if_era(year=2023, tag="preBPix", values=[
             f"data_{stream}_c{v}" for stream in ["e", "mu", "tau"] for v in "1234"
@@ -572,9 +565,7 @@
 
     # shift groups for conveniently looping over certain shifts
     # (used during plotting)
-    cfg.x.shift_groups = {
-
-    }
+    cfg.x.shift_groups = {}
 
     # selector step groups for conveniently looping over certain steps
     # (used in cutflow tasks)
@@ -1239,8 +1230,7 @@
         json_mirror = "/afs/cern.ch/user/m/mrieger/public/mirrors/jsonpog-integration-377439e8"
     elif run == 3:
         json_pog_era = f"{year}_Summer{year2}{campaign.x.postfix}"
-<<<<<<< HEAD
-        json_mirror = "/afs/cern.ch/user/m/mrieger/public/mirrors/jsonpog-integration-6ce37404"
+        json_mirror = "/afs/cern.ch/user/m/mrieger/public/mirrors/jsonpog-integration-377439e8"
         trigger_json_mirror = "/nfs/dust/cms/user/prouvost/cclub_gitlab/AnalysisCore/data/TriggerScaleFactors"
         cfg.x.campaign_tag = ""
         for tag in ("preEE", "postEE", "preBPix", "postBPix"):
@@ -1252,9 +1242,6 @@
             f"{year}"
             f"{cfg.x.campaign_tag}"
         )
-=======
-        json_mirror = "/afs/cern.ch/user/m/mrieger/public/mirrors/jsonpog-integration-377439e8"
->>>>>>> 35c8bf55
     else:
         assert False
 
@@ -1308,30 +1295,16 @@
         # met phi correction
         add_external("met_phi_corr", (f"{json_mirror}/POG/JME/{json_pog_era}/met.json.gz", "v1"))
     elif run == 3:
-<<<<<<< HEAD
-        if year == 2022 and campaign.has_tag("preEE"):
-            # muon scale factors
-            add_external("muon_sf", (f"{json_mirror}/POG/MUO/{json_pog_era}/muon_Z.json.gz", "v1"))
-            # muon trigger scale factors
-            add_external("muon_trigger_sf", (f"{trigger_json_mirror}/{cclub_eras}/temporary_MuHlt_abseta_pt.json", "v1"))  # noqa
-            add_external("cross_muon_trigger_sf", (f"{trigger_json_mirror}/{cclub_eras}/CrossMuTauHlt.json", "v1"))
-            # electron scale factors
-            add_external("electron_sf", (f"{json_mirror}/POG/EGM/{json_pog_era}/electron.json.gz", "v1"))
-            # electron trigger scale factors
-            add_external("electron_trigger_sf", (f"{trigger_json_mirror}/{cclub_eras}/electronHlt.json", "v1"))
-            add_external("cross_electron_trigger_sf", (f"{trigger_json_mirror}/{cclub_eras}/CrossEleTauHlt.json", "v1"))
-            # tau energy correction and scale factors
-            # TODO: remove tag pog mirror once integrated centrally
-            json_mirror_tau_pog = "/afs/cern.ch/work/m/mrieger/public/mirrors/jsonpog-integration-taupog"
-            tau_pog_era = f"{year}_{'pre' if campaign.has_tag('preEE') else 'post'}EE"
-            add_external("tau_sf", (f"{json_mirror_tau_pog}/POG/TAU/{tau_pog_era}/tau_DeepTau2018v2p5_{tau_pog_era}.json.gz", "v1"))  # noqa
-            # tau trigger scale factors
-            add_external("tau_trigger_sf", (f"{trigger_json_mirror}/{cclub_eras}/tau_trigger_DeepTau2018v2p5_2022preEE.json", "v1"))  # noqa
-=======
         # muon scale factors
         add_external("muon_sf", (f"{json_mirror}/POG/MUO/{json_pog_era}/muon_Z.json.gz", "v1"))
+        # muon trigger scale factors
+        add_external("muon_trigger_sf", (f"{trigger_json_mirror}/{cclub_eras}/temporary_MuHlt_abseta_pt.json", "v1"))  # noqa
+        add_external("cross_muon_trigger_sf", (f"{trigger_json_mirror}/{cclub_eras}/CrossMuTauHlt.json", "v1"))
         # electron scale factors
         add_external("electron_sf", (f"{json_mirror}/POG/EGM/{json_pog_era}/electron.json.gz", "v1"))
+        # electron trigger scale factors
+        add_external("electron_trigger_sf", (f"{trigger_json_mirror}/{cclub_eras}/electronHlt.json", "v1"))
+        add_external("cross_electron_trigger_sf", (f"{trigger_json_mirror}/{cclub_eras}/CrossEleTauHlt.json", "v1"))
 
         # TODO: electron (and photon) energy corrections and smearing are only available for 2022
         #       include them when available
@@ -1349,7 +1322,9 @@
             tau_pog_era = f"{year}_{'pre' if campaign.has_tag('preBPix') else 'post'}BPix"
             tau_pog_dir = str(year)  # yes, it's inconsistent w.r.t. 2022
         add_external("tau_sf", (f"{json_mirror_tau_pog}/POG/TAU/{tau_pog_dir}/tau_DeepTau2018v2p5_{tau_pog_era}.json.gz", "v1"))  # noqa
->>>>>>> 35c8bf55
+        # tau trigger scale factors
+        add_external("tau_trigger_sf", (f"{trigger_json_mirror}/{cclub_eras}/tau_trigger_DeepTau2018v2p5_2022preEE.json", "v1"))  # noqa
+
     else:
         assert False
 
@@ -1420,30 +1395,30 @@
             dataset.x.event_weights = {"top_pt_weight": get_shifts("top_pt")}
 
     cfg.x.shift_groups = {
-        "jec": 
-            [ shift_inst.name for shift_inst in cfg.shifts
-                if shift_inst.has_tag(("jec", "jer"))
-            ],
+        "jec": [
+            shift_inst.name for shift_inst in cfg.shifts
+            if shift_inst.has_tag(("jec", "jer"))
+        ],
         "lepton_sf": [
             x.name for x in (
                 *get_shifts("e"), *get_shifts("mu"),
             )
         ],
-        "tec":[
+        "tec": [
             shift_inst.name for shift_inst in cfg.shifts
-                if shift_inst.has_tag(("tec"))
+            if shift_inst.has_tag(("tec"))
         ],
         "eec": [
             shift_inst.name for shift_inst in cfg.shifts
-                if shift_inst.has_tag(("ees", "eer"))
+            if shift_inst.has_tag(("ees", "eer"))
         ],
         "ees": [
             shift_inst.name for shift_inst in cfg.shifts
-                if shift_inst.has_tag(("ees"))
+            if shift_inst.has_tag(("ees"))
         ],
         "eer": [
             shift_inst.name for shift_inst in cfg.shifts
-                if shift_inst.has_tag(("eer"))
+            if shift_inst.has_tag(("eer"))
         ],
         "btag_sf": [
             x.name for x in (
