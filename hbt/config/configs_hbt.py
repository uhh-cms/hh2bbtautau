# coding: utf-8

"""
Configuration of the HH → bb𝜏𝜏 analysis.
"""

from __future__ import annotations

import os
import re
import itertools
import functools

import yaml
import law
import order as od
from scinum import Number

from columnflow.util import DotDict, dev_sandbox
from columnflow.config_util import (
    get_root_processes_from_campaign, add_shift_aliases, get_shifts_from_sources,
    verify_config_processes,
)
from columnflow.columnar_util import ColumnCollection, skip_column


thisdir = os.path.dirname(os.path.abspath(__file__))

logger = law.logger.get_logger(__name__)


def add_config(
    analysis: od.Analysis,
    campaign: od.Campaign,
    config_name: str | None = None,
    config_id: int | None = None,
    limit_dataset_files: int | None = None,
    sync_mode: bool = False,
) -> od.Config:
    # gather campaign data
    run = campaign.x.run
    year = campaign.x.year
    year2 = year % 100

    # some validations
    assert run in {2, 3}
    assert year in {2016, 2017, 2018, 2022, 2023}

    # get all root processes
    procs = get_root_processes_from_campaign(campaign)

    # create a config by passing the campaign, so id and name will be identical
    cfg = od.Config(
        name=config_name,
        id=config_id,
        campaign=campaign,
        aux={
            "sync": sync_mode,
        },
    )

    ################################################################################################
    # helpers
    ################################################################################################

    # helper to enable processes / datasets only for a specific era
    def _match_era(
        *,
        run: int | set[int] | None = None,
        year: int | set[int] | None = None,
        postfix: str | set[int] | None = None,
        tag: str | set[str] | None = None,
        nano: int | set[int] | None = None,
        sync: bool = False,
    ) -> bool:
        return (
            (run is None or campaign.x.run in law.util.make_set(run)) and
            (year is None or campaign.x.year in law.util.make_set(year)) and
            (postfix is None or campaign.x.postfix in law.util.make_set(postfix)) and
            (tag is None or campaign.has_tag(tag, mode=any)) and
            (nano is None or campaign.x.version in law.util.make_set(nano)) and
            (sync is sync_mode)
        )

    def if_era(*, values: list[str | None] | None = None, **kwargs) -> list[str]:
        return list(filter(bool, values or [])) if _match_era(**kwargs) else []

    def if_not_era(*, values: list[str | None] | None = None, **kwargs) -> list[str]:
        return list(filter(bool, values or [])) if not _match_era(**kwargs) else []

    ################################################################################################
    # processes
    ################################################################################################

    # add custom processes
    if not sync_mode:
        cfg.add_process(
            name="v",
            id=7997,
            label="W/Z",
            processes=[procs.n.w, procs.n.z],
        )
        cfg.add_process(
            name="multiboson",
            id=7998,
            label="Multiboson",
            processes=[procs.n.vv, procs.n.vvv],
        )
        cfg.add_process(
            name="all_v",
            id=7996,
            label="Multiboson",
            processes=[cfg.processes.n.v, cfg.processes.n.multiboson],
        )
        cfg.add_process(
            name="tt_multiboson",
            id=7999,
            label=r"$t\bar{t}$ + Multiboson",
            processes=[procs.n.ttv, procs.n.ttvv],
        )

    # processes we are interested in
    process_names = [
        "data",
        "tt",
        "st",
        "dy",
        "v",
        "multiboson",
        "tt_multiboson",
        "qcd",
        "h",
        "hh_ggf_hbb_htt_kl1_kt1",
        "hh_ggf_hbb_htt_kl0_kt1",
        "hh_ggf_hbb_htt_kl2p45_kt1",
        "hh_ggf_hbb_htt_kl5_kt1",
        "hh_ggf_hbb_htt_kl0_kt1_c21",
        "hh_ggf_hbb_htt_kl1_kt1_c23",
        "hh_vbf_hbb_htt_kv1_k2v1_kl1",
        "hh_vbf_hbb_htt_kv1_k2v0_kl1",
        "hh_vbf_hbb_htt_kv1_k2v1_kl2",
        "hh_vbf_hbb_htt_kv1_k2v2_kl1",
        "hh_vbf_hbb_htt_kv1p74_k2v1p37_kl14p4",
        "hh_vbf_hbb_htt_kvm0p012_k2v0p03_kl10p2",
        "hh_vbf_hbb_htt_kvm0p758_k2v1p44_klm19p3",
        "hh_vbf_hbb_htt_kvm0p962_k2v0p959_klm1p43",
        "hh_vbf_hbb_htt_kvm1p21_k2v1p94_klm0p94",
        "hh_vbf_hbb_htt_kvm1p6_k2v2p72_klm1p36",
        "hh_vbf_hbb_htt_kvm1p83_k2v3p57_klm3p39",
        "hh_vbf_hbb_htt_kvm2p12_k2v3p87_klm5p96",
        "radion_hh_ggf_hbb_htt_m450",
        "radion_hh_ggf_hbb_htt_m1200",
        "graviton_hh_ggf_hbb_htt_m450",
        "graviton_hh_ggf_hbb_htt_m1200",
    ]
    for process_name in process_names:
        if process_name in procs:
            proc = procs.get(process_name)
        elif process_name == "qcd":
            # qcd is not part of procs since there is no dataset registered for it
            from cmsdb.processes.qcd import qcd
            proc = qcd
        else:
            # development switch in case datasets are not _yet_ there
            continue

        # add tags to processes
        if process_name.startswith("hh_"):
            proc.add_tag("signal")
            proc.add_tag("nonresonant_signal")
        if process_name.startswith(("graviton_hh_", "radion_hh_")):
            proc.add_tag("signal")
            proc.add_tag("resonant_signal")
        if re.match(r"^tt(|_.+)$", process_name):
            proc.add_tag({"ttbar", "tt"})
        if re.match(r"^dy(|_.+)$", process_name):
            proc.add_tag("dy")
        if re.match(r"^w_lnu(|_.+)$", process_name):
            proc.add_tag("w_lnu")

        # add the process
        cfg.add_process(proc)

    # configure colors, labels, etc
    from hbt.config.styles import stylize_processes
    stylize_processes(cfg)

    ################################################################################################
    # datasets
    ################################################################################################

    # add datasets we need to study
    dataset_names = [
        # hh ggf
        "hh_ggf_hbb_htt_kl1_kt1_powheg",
        "hh_ggf_hbb_htt_kl0_kt1_powheg",
        "hh_ggf_hbb_htt_kl2p45_kt1_powheg",
        "hh_ggf_hbb_htt_kl5_kt1_powheg",

        # hh vbf
        "hh_vbf_hbb_htt_kv1_k2v1_kl1_madgraph",
        "hh_vbf_hbb_htt_kv1_k2v0_kl1_madgraph",
        *if_era(year=2022, values=[
            "hh_vbf_hbb_htt_kv1_k2v1_kl2_madgraph",  # Poisson60KeepRAW for 2022post
            "hh_vbf_hbb_htt_kv1_k2v2_kl1_madgraph",  # Poisson60KeepRAW for 2022post
        ]),
        "hh_vbf_hbb_htt_kv1p74_k2v1p37_kl14p4_madgraph",
        "hh_vbf_hbb_htt_kvm0p012_k2v0p03_kl10p2_madgraph",
        "hh_vbf_hbb_htt_kvm0p758_k2v1p44_klm19p3_madgraph",
        "hh_vbf_hbb_htt_kvm0p962_k2v0p959_klm1p43_madgraph",
        "hh_vbf_hbb_htt_kvm1p21_k2v1p94_klm0p94_madgraph",
        "hh_vbf_hbb_htt_kvm1p6_k2v2p72_klm1p36_madgraph",
        "hh_vbf_hbb_htt_kvm1p83_k2v3p57_klm3p39_madgraph",
        "hh_vbf_hbb_htt_kvm2p12_k2v3p87_klm5p96_madgraph",

        # x -> hh resonances
        *if_era(year=2022, values=[
            "radion_hh_ggf_hbb_htt_m450_madgraph",
            "radion_hh_ggf_hbb_htt_m1200_madgraph",
            "graviton_hh_ggf_hbb_htt_m450_madgraph",
            "graviton_hh_ggf_hbb_htt_m1200_madgraph",
        ]),

        # ttbar
        "tt_sl_powheg",
        "tt_dl_powheg",
        "tt_fh_powheg",

        # single top
        "st_tchannel_t_4f_powheg",
        "st_tchannel_tbar_4f_powheg",
        "st_twchannel_t_sl_powheg",
        "st_twchannel_tbar_sl_powheg",
        "st_twchannel_t_dl_powheg",
        "st_twchannel_tbar_dl_powheg",
        "st_twchannel_t_fh_powheg",
        "st_twchannel_tbar_fh_powheg",
        "st_schannel_t_lep_4f_amcatnlo",
        "st_schannel_tbar_lep_4f_amcatnlo",

        # tt + v
        "ttw_wlnu_amcatnlo",
        "ttz_zqq_amcatnlo",
        "ttz_zll_m4to50_amcatnlo",
        "ttz_zll_m50toinf_amcatnlo",

        # tt + vv
        "ttww_madgraph",
        *if_not_era(year=2022, tag="preEE", values=[
            "ttwz_madgraph",  # not available in 22pre
        ]),
        "ttzz_madgraph",

        # dy
        "dy_m4to10_amcatnlo",
        "dy_m10to50_amcatnlo",
        "dy_m50toinf_amcatnlo",
        "dy_m50toinf_0j_amcatnlo",
        "dy_m50toinf_1j_amcatnlo",
        "dy_m50toinf_2j_amcatnlo",
        "dy_m50toinf_1j_pt40to100_amcatnlo",
        "dy_m50toinf_1j_pt100to200_amcatnlo",
        "dy_m50toinf_1j_pt200to400_amcatnlo",
        "dy_m50toinf_1j_pt400to600_amcatnlo",
        "dy_m50toinf_1j_pt600toinf_amcatnlo",
        "dy_m50toinf_2j_pt40to100_amcatnlo",
        "dy_m50toinf_2j_pt100to200_amcatnlo",
        "dy_m50toinf_2j_pt200to400_amcatnlo",
        "dy_m50toinf_2j_pt400to600_amcatnlo",
        "dy_m50toinf_2j_pt600toinf_amcatnlo",

        # w + jets
        "w_lnu_amcatnlo",
        "w_lnu_0j_amcatnlo",
        "w_lnu_1j_amcatnlo",
        "w_lnu_2j_amcatnlo",
        "w_lnu_1j_pt40to100_amcatnlo",
        "w_lnu_1j_pt100to200_amcatnlo",
        "w_lnu_1j_pt200to400_amcatnlo",
        "w_lnu_1j_pt400to600_amcatnlo",
        "w_lnu_1j_pt600toinf_amcatnlo",
        "w_lnu_2j_pt40to100_amcatnlo",
        "w_lnu_2j_pt100to200_amcatnlo",
        "w_lnu_2j_pt200to400_amcatnlo",
        "w_lnu_2j_pt400to600_amcatnlo",
        "w_lnu_2j_pt600toinf_amcatnlo",

        # z + jets (not DY but qq)
        # decided to drop z_qq for now as their contribution is negligible,
        # but we should check that again at a much later stage
        # "z_qq_1j_pt100to200_amcatnlo",
        # "z_qq_1j_pt200to400_amcatnlo",
        # "z_qq_1j_pt400to600_amcatnlo",
        # "z_qq_1j_pt600toinf_amcatnlo",
        # "z_qq_2j_pt100to200_amcatnlo",
        # "z_qq_2j_pt200to400_amcatnlo",
        # "z_qq_2j_pt400to600_amcatnlo",
        # "z_qq_2j_pt600toinf_amcatnlo",

        # vv
        "zz_pythia",
        "wz_pythia",
        "ww_pythia",

        # vvv
        "www_4f_amcatnlo",
        "wwz_4f_amcatnlo",
        "wzz_amcatnlo",
        "zzz_amcatnlo",

        # single H
        "h_ggf_htt_powheg",
        "h_vbf_htt_powheg",
        "vh_hnonbb_amcatnlo",
        "wmh_wlnu_hbb_powheg",
        "wph_wlnu_hbb_powheg",
        "wph_htt_powheg",
        "wmh_htt_powheg",
        "wph_wqq_hbb_powheg",
        "wmh_wqq_hbb_powheg",
        "zh_zll_hbb_powheg",
        "zh_zqq_hbb_powheg",
        "zh_htt_powheg",
        "zh_gg_zll_hbb_powheg",
        "zh_gg_zqq_hbb_powheg",
        "zh_gg_znunu_hbb_powheg",
        "tth_hbb_powheg",
        "tth_hnonbb_powheg",

        # data
        *if_era(year=2022, tag="preEE", values=[
            f"data_{stream}_{period}" for stream in ["e", "mu", "tau"] for period in "cd"
        ]),
        *if_era(year=2022, tag="postEE", values=[
            f"data_{stream}_{period}" for stream in ["e", "mu", "tau"] for period in "efg"
        ]),
        *if_era(year=2023, tag="preBPix", values=[
            f"data_{stream}_c{v}" for stream in ["e", "mu", "tau"] for v in "1234"
        ]),
        *if_era(year=2023, tag="postBPix", values=[
            f"data_{stream}_d{v}" for stream in ["e", "mu", "tau"] for v in "12"
        ]),
    ]
    for dataset_name in dataset_names:
        # skip when in sync mode and not exiting
        if sync_mode and not campaign.has_dataset(dataset_name):
            continue

        # add the dataset
        dataset = cfg.add_dataset(campaign.get_dataset(dataset_name))
        # add tags to datasets
        if dataset.name.startswith("data_e_"):
            dataset.add_tag({"etau", "emu_from_e", "ee"})
        if dataset.name.startswith("data_mu_"):
            dataset.add_tag({"mutau", "emu_from_mu", "mumu"})
        if dataset.name.startswith("data_tau_"):
            dataset.add_tag({"tautau"})
        if dataset.name.startswith("tt_"):
            dataset.add_tag({"has_top", "ttbar", "tt"})
        if dataset.name.startswith("st_"):
            dataset.add_tag({"has_top", "single_top", "st"})
        if dataset.name.startswith("dy_"):
            dataset.add_tag("dy")
        if re.match(r"^dy_m50toinf_\dj_(|pt.+_)amcatnlo$", dataset.name):
            dataset.add_tag("dy_stitched")
        if dataset.name.startswith("w_lnu_"):
            dataset.add_tag("w_lnu")
        if re.match(r"^w_lnu_\dj_(|pt.+_)amcatnlo$", dataset.name):
            dataset.add_tag("w_lnu_stitched")
        # datasets that are known to have no lhe info at all
        if law.util.multi_match(dataset.name, [
            r"^(ww|wz|zz)_.*pythia$",
            r"^tt(w|z)_.*amcatnlo$",
        ]):
            dataset.add_tag("no_lhe_weights")
        # datasets that are allowed to contain some events with missing lhe infos
        # (known to happen for amcatnlo)
        if dataset.name.endswith("_amcatnlo"):
            dataset.add_tag("partial_lhe_weights")
        if dataset_name.startswith("hh_"):
            dataset.add_tag("signal")
            dataset.add_tag("nonresonant_signal")
            if dataset_name.startswith("hh_ggf_"):
                dataset.add_tag("ggf")
            elif dataset_name.startswith("hh_vbf_"):
                dataset.add_tag("vbf")
        if dataset_name.startswith(("graviton_hh_", "radion_hh_")):
            dataset.add_tag("signal")
            dataset.add_tag("resonant_signal")
            if dataset_name.startswith(("graviton_hh_ggf_", "radion_hh_ggf")):
                dataset.add_tag("ggf")
            elif dataset_name.startswith(("graviton_hh_vbf_", "radion_hh_vbf")):
                dataset.add_tag("vbf")

        # bad ecalBadCalibFilter MET filter in 2022 data
        # https://twiki.cern.ch/twiki/bin/view/CMS/MissingETOptionalFiltersRun2?rev=172#ECal_BadCalibration_Filter_Flag
        # https://cms-talk.web.cern.ch/t/noise-met-filters-in-run-3/63346/5
        if year == 2022 and dataset.is_data and dataset.x.era in "FG":
            dataset.add_tag("broken_ecalBadCalibFilter")

        # apply an optional limit on the number of files
        if limit_dataset_files:
            for info in dataset.info.values():
                info.n_files = min(info.n_files, limit_dataset_files)

        # apply synchronization settings
        if sync_mode:
            # only first file per
            for info in dataset.info.values():
                info.n_files = 1

    # verify that the root process of each dataset is part of any of the registered processes
    if not sync_mode:
        verify_config_processes(cfg, warn=True)

    ################################################################################################
    # task defaults and groups
    ################################################################################################

    # default objects, such as calibrator, selector, producer, ml model, inference model, etc
    cfg.x.default_calibrator = "default"
    cfg.x.default_selector = "default"
    cfg.x.default_producer = "default"
    cfg.x.default_ml_model = None
    cfg.x.default_inference_model = "default_no_shifts"
    cfg.x.default_categories = ("all",)
    cfg.x.default_variables = ("njet", "nbtag", "res_pdnn_hh", "res_dnn_hh")
    cfg.x.default_weight_producer = "default"

    # process groups for conveniently looping over certain processs
    # (used in wrapper_factory and during plotting)
    cfg.x.process_groups = {
        "signals": [
            "hh_ggf_hbb_htt_kl1_kt1",
            "hh_vbf_hbb_htt_kv1_k2v1_kl1",
        ],
        "signals_ggf": [
            "hh_ggf_hbb_htt_kl0_kt1",
            "hh_ggf_hbb_htt_kl1_kt1",
            "hh_ggf_hbb_htt_kl2p45_kt1",
            "hh_ggf_hbb_htt_kl5_kt1",
        ],
        "backgrounds": (backgrounds := [
            "dy",
            "tt",
            "qcd",
            "st",
            "tt_multiboson",
            "multiboson",
            "v",
            "h",
            "ewk",
        ]),
        "dy_split": [
            "dy_m4to10", "dy_m10to50",
            "dy_m50toinf_0j",
            "dy_m50toinf_1j_pt40to100", "dy_m50toinf_1j_pt100to200", "dy_m50toinf_1j_pt200to400",
            "dy_m50toinf_1j_pt400to600", "dy_m50toinf_1j_pt600toinf",
            "dy_m50toinf_2j_pt40to100", "dy_m50toinf_2j_pt100to200", "dy_m50toinf_2j_pt200to400",
            "dy_m50toinf_2j_pt400to600", "dy_m50toinf_2j_pt600toinf",
        ],
        "dy_split_no_incl": [
            "dy_m4to10", "dy_m10to50",
            "dy_m50toinf_0j", "dy_m50toinf_1j", "dy_m50toinf_2j",
            "dy_m50toinf_1j_pt0to40", "dy_m50toinf_1j_pt40to100", "dy_m50toinf_1j_pt100to200",
            "dy_m50toinf_1j_pt200to400", "dy_m50toinf_1j_pt400to600", "dy_m50toinf_1j_pt600toinf",
            "dy_m50toinf_2j_pt0to40", "dy_m50toinf_2j_pt40to100", "dy_m50toinf_2j_pt100to200",
            "dy_m50toinf_2j_pt200to400", "dy_m50toinf_2j_pt400to600", "dy_m50toinf_2j_pt600toinf",
        ],
        "sm_ggf": (sm_ggf_group := ["hh_ggf_hbb_htt_kl1_kt1", *backgrounds]),
        "sm": (sm_group := ["hh_ggf_hbb_htt_kl1_kt1", "hh_vbf_hbb_htt_kv1_k2v1_kl1", *backgrounds]),
        "sm_ggf_data": ["data"] + sm_ggf_group,
        "sm_data": ["data"] + sm_group,
    }

    # define inclusive datasets for the stitched process identification with corresponding leaf processes
    if run == 3 and not sync_mode:
        # drell-yan
        cfg.x.dy_stitching = {
            "m50toinf": {
                "inclusive_dataset": cfg.datasets.n.dy_m50toinf_amcatnlo,
                "leaf_processes": [
                    # the following processes cover the full njet and pt phasespace
                    procs.n.dy_m50toinf_0j,
                    *(
                        procs.get(f"dy_m50toinf_{nj}j_pt{pt}")
                        for nj in [1, 2]
                        for pt in ["0to40", "40to100", "100to200", "200to400", "400to600", "600toinf"]
                    ),
                    procs.n.dy_m50toinf_ge3j,
                ],
            },
        }
        # w+jets
        cfg.x.w_lnu_stitching = {
            "incl": {
                "inclusive_dataset": cfg.datasets.n.w_lnu_amcatnlo,
                "leaf_processes": [
                    # the following processes cover the full njet and pt phasespace
                    procs.n.w_lnu_0j,
                    *(
                        procs.get(f"w_lnu_{nj}j_pt{pt}")
                        for nj in [1, 2]
                        for pt in ["0to40", "40to100", "100to200", "200to400", "400to600", "600toinf"]
                    ),
                    procs.n.w_lnu_ge3j,
                ],
            },
        }

    # dataset groups for conveniently looping over certain datasets
    # (used in wrapper_factory and during plotting)
    cfg.x.dataset_groups = {
        "data": (data_group := [dataset.name for dataset in cfg.datasets if dataset.is_data]),
        "backgrounds": (backgrounds := [
            dataset.name for dataset in cfg.datasets
            if dataset.is_mc and not dataset.has_tag("signal")
        ]),
        "backgrounds_unstitched": (backgrounds_unstitched := [
            dataset.name for dataset in cfg.datasets
            if (
                dataset.is_mc and
                not dataset.has_tag("signal") and
                not dataset.has_tag({"dy_stitched", "w_lnu_stitched"}, mode=any)
            )
        ]),
        "sm_ggf": (sm_ggf_group := ["hh_ggf_hbb_htt_kl1_kt1_powheg", *backgrounds]),
        "sm": (sm_group := [
            "hh_ggf_hbb_htt_kl1_kt1_powheg",
            "hh_vbf_hbb_htt_kv1_k2v1_kl1_madgraph",
            *backgrounds,
        ],
        ),
        "sm_unstitched": (sm_group_unstitched := [
            "hh_ggf_hbb_htt_kl1_kt1_powheg",
            "hh_vbf_hbb_htt_kv1_k2v1_kl1_madgraph",
            *backgrounds_unstitched,
        ]),
        "sm_ggf_data": data_group + sm_ggf_group,
        "sm_data": data_group + sm_group,
        "sm_data_unstitched": data_group + sm_group_unstitched,
        "dy": [dataset.name for dataset in cfg.datasets if dataset.has_tag("dy")],
        "w_lnu": [dataset.name for dataset in cfg.datasets if dataset.has_tag("w_lnu")],
    }

    # category groups for conveniently looping over certain categories
    # (used during plotting)
    cfg.x.category_groups = {}

    # variable groups for conveniently looping over certain variables
    # (used during plotting)
    cfg.x.variable_groups = {
        "hh": (hh := [f"hh_{var}" for var in ["energy", "mass", "pt", "eta", "phi", "dr"]]),
        "dilep": (dilep := [f"dilep_{var}" for var in ["energy", "mass", "pt", "eta", "phi", "dr"]]),
        "dijet": (dijet := [f"dijet_{var}" for var in ["energy", "mass", "pt", "eta", "phi", "dr"]]),
        "default": [
            *dijet,
            *dilep,
            *hh,
            "mu1_pt", "mu1_eta", "mu1_phi", "mu2_pt", "mu2_eta", "mu2_phi",
            "e1_pt", "e1_eta", "e1_phi", "e2_pt", "e2_eta", "e2_phi",
            "tau1_pt", "tau1_eta", "tau1_phi", "tau2_pt", "tau2_eta", "tau2_phi",
        ],
    }

    # shift groups for conveniently looping over certain shifts
    # (used during plotting)
    cfg.x.shift_groups = {

    }

    # selector step groups for conveniently looping over certain steps
    # (used in cutflow tasks)
    cfg.x.selector_step_groups = {
        "default": ["json", "trigger", "met_filter", "jet_veto_map", "lepton", "jet2"],
    }
    cfg.x.default_selector_steps = "default"

    # plotting overwrites
    from hbt.config.styles import setup_plot_styles
    setup_plot_styles(cfg)

    ################################################################################################
    # luminosity and normalization
    ################################################################################################

    # lumi values in 1/pb (= 1000/fb)
    # https://twiki.cern.ch/twiki/bin/view/CMS/LumiRecommendationsRun2?rev=7
    # https://twiki.cern.ch/twiki/bin/view/CMS/LumiRecommendationsRun3?rev=25
    # https://twiki.cern.ch/twiki/bin/view/CMS/PdmVRun3Analysis
    # difference pre-post VFP: https://cds.cern.ch/record/2854610/files/DP2023_006.pdf
    if year == 2016 and campaign.has_tag("preVFP"):
        cfg.x.luminosity = Number(19_500, {
            "lumi_13TeV_2016": 0.01j,
            "lumi_13TeV_correlated": 0.006j,
        })
    elif year == 2016 and campaign.has_tag("postVFP"):
        cfg.x.luminosity = Number(16_800, {
            "lumi_13TeV_2016": 0.01j,
            "lumi_13TeV_correlated": 0.006j,
        })
    elif year == 2017:
        cfg.x.luminosity = Number(41_480, {
            "lumi_13TeV_2017": 0.02j,
            "lumi_13TeV_1718": 0.006j,
            "lumi_13TeV_correlated": 0.009j,
        })
    elif year == 2018:
        cfg.x.luminosity = Number(59_830, {
            "lumi_13TeV_2017": 0.015j,
            "lumi_13TeV_1718": 0.002j,
            "lumi_13TeV_correlated": 0.02j,
        })
    elif year == 2022 and campaign.has_tag("preEE"):
        cfg.x.luminosity = Number(7_980.4, {
            "lumi_13p6TeV_correlated": 0.014j,
        })
    elif year == 2022 and campaign.has_tag("postEE"):
        cfg.x.luminosity = Number(26_671.7, {
            "lumi_13p6TeV_correlated": 0.014j,
        })
    elif year == 2023 and campaign.has_tag("preBPix"):
        cfg.x.luminosity = Number(17_794, {
            "lumi_13p6TeV_correlated": 0.013j,
        })
    elif year == 2023 and campaign.has_tag("postBPix"):
        cfg.x.luminosity = Number(9_451, {
            "lumi_13p6TeV_correlated": 0.013j,
        })
    else:
        assert False

    # minimum bias cross section in mb (milli) for creating PU weights, values from
    # https://twiki.cern.ch/twiki/bin/view/CMS/PileupJSONFileforData?rev=52#Recommended_cross_section
    cfg.x.minbias_xs = Number(69.2, 0.046j)

    ################################################################################################
    # met settings
    ################################################################################################

    if run == 2:
        cfg.x.met_name = "MET"
        cfg.x.raw_met_name = "RawMET"
    elif run == 3:
        cfg.x.met_name = "PuppiMET"
        cfg.x.raw_met_name = "RawPuppiMET"
    else:
        assert False

    # name of the MET phi correction set
    # (used in the met_phi calibrator)
    if run == 2:
        cfg.x.met_phi_correction_set = r"{variable}_metphicorr_pfmet_{data_source}"

    ################################################################################################
    # jet settings
    # TODO: keep a single table somewhere that configures all settings: btag correlation, year
    #       dependence, usage in calibrator, etc
    ################################################################################################

    # common jec/jer settings configuration
    if run == 2:
        # https://cms-jerc.web.cern.ch/Recommendations/#run-2
        # https://twiki.cern.ch/twiki/bin/view/CMS/JECDataMC?rev=204
        # https://twiki.cern.ch/twiki/bin/view/CMS/JetResolution?rev=109
        jec_campaign = f"Summer19UL{year2}{campaign.x.postfix}"
        jec_version = {2016: "V7", 2017: "V5", 2018: "V5"}[year]
        jer_campaign = f"Summer{'20' if year == 2016 else '19'}UL{year2}{campaign.x.postfix}"
        jer_version = "JR" + {2016: "V3", 2017: "V2", 2018: "V2"}[year]
        jet_type = "AK4PFchs"
    elif run == 3:
        # https://cms-jerc.web.cern.ch/Recommendations/#2022
        jerc_postfix = {2022: "_22Sep2023", 2023: "Prompt23"}[year]
        jec_campaign = f"Summer{year2}{campaign.x.postfix}{jerc_postfix}"
        jec_version = {2022: "V2", 2023: "V1"}[year]
        jer_campaign = f"Summer{year2}{campaign.x.postfix}{jerc_postfix}"
        # special "Run" fragment in 2023 jer campaign
        if year == 2023:
            jer_campaign += f"_Run{'Cv1234' if campaign.has_tag('preBPix') else 'D'}"
        jer_version = "JR" + {2022: "V1", 2023: "V1"}[year]
        jet_type = "AK4PFPuppi"
    else:
        assert False

    cfg.x.jec = DotDict.wrap({
        "Jet": {
            "campaign": jec_campaign,
            "version": jec_version,
            "jet_type": jet_type,
            "levels": ["L1FastJet", "L2Relative", "L2L3Residual", "L3Absolute"],
            "levels_for_type1_met": ["L1FastJet"],
            "uncertainty_sources": [
                # "AbsoluteStat",
                # "AbsoluteScale",
                # "AbsoluteSample",
                # "AbsoluteFlavMap",
                # "AbsoluteMPFBias",
                # "Fragmentation",
                # "SinglePionECAL",
                # "SinglePionHCAL",
                # "FlavorQCD",
                # "TimePtEta",
                # "RelativeJEREC1",
                # "RelativeJEREC2",
                # "RelativeJERHF",
                # "RelativePtBB",
                # "RelativePtEC1",
                # "RelativePtEC2",
                # "RelativePtHF",
                # "RelativeBal",
                # "RelativeSample",
                # "RelativeFSR",
                # "RelativeStatFSR",
                # "RelativeStatEC",
                # "RelativeStatHF",
                # "PileUpDataMC",
                # "PileUpPtRef",
                # "PileUpPtBB",
                # "PileUpPtEC1",
                # "PileUpPtEC2",
                # "PileUpPtHF",
                # "PileUpMuZero",
                # "PileUpEnvelope",
                # "SubTotalPileUp",
                # "SubTotalRelative",
                # "SubTotalPt",
                # "SubTotalScale",
                # "SubTotalAbsolute",
                # "SubTotalMC",
                "Total",
                # "TotalNoFlavor",
                # "TotalNoTime",
                # "TotalNoFlavorNoTime",
                # "FlavorZJet",
                # "FlavorPhotonJet",
                # "FlavorPureGluon",
                # "FlavorPureQuark",
                # "FlavorPureCharm",
                # "FlavorPureBottom",
                "CorrelationGroupMPFInSitu",
                "CorrelationGroupIntercalibration",
                "CorrelationGroupbJES",
                "CorrelationGroupFlavor",
                "CorrelationGroupUncorrelated",
            ],
        },
    })

    # JER
    cfg.x.jer = DotDict.wrap({
        "Jet": {
            "campaign": jer_campaign,
            "version": jer_version,
            "jet_type": jet_type,
        },
    })

    ################################################################################################
    # tau settings
    ################################################################################################

    # tau tagger name
    # (needed by TECConfig below as well as tau selection)
    if run == 2:
        # TODO: still correct? what about 2p5?
        cfg.x.tau_tagger = "DeepTau2017v2p1"
    elif run == 3:
        # https://twiki.cern.ch/twiki/bin/view/CMS/TauIDRecommendationForRun3?rev=9
        cfg.x.tau_tagger = "DeepTau2018v2p5"
    else:
        assert False

    # tec config
    from columnflow.calibration.cms.tau import TECConfig
    corrector_kwargs = {"wp": "Medium", "wp_VSe": "VVLoose"} if run == 3 else {}
    cfg.x.tec = TECConfig(tagger=cfg.x.tau_tagger, corrector_kwargs=corrector_kwargs)

    # pec config
    from columnflow.calibration.cms.egamma import EGammaCorrectionConfig

    cfg.x.eec = EGammaCorrectionConfig(correction_set="Scale")
    cfg.x.eer = EGammaCorrectionConfig(correction_set="Smearing")

    # tau ID working points
    if campaign.x.version < 10:
        cfg.x.tau_id_working_points = DotDict.wrap({
            "tau_vs_e": {"vvvloose": 1, "vvloose": 2, "vloose": 4, "loose": 8, "medium": 16, "tight": 32, "vtight": 64, "vvtight": 128},  # noqa
            "tau_vs_jet": {"vvvloose": 1, "vvloose": 2, "vloose": 4, "loose": 8, "medium": 16, "tight": 32, "vtight": 64, "vvtight": 128},  # noqa
            "tau_vs_mu": {"vloose": 1, "loose": 2, "medium": 4, "tight": 8},
        })
    else:
        cfg.x.tau_id_working_points = DotDict.wrap({
            "tau_vs_e": {"vvvloose": 1, "vvloose": 2, "vloose": 3, "loose": 4, "medium": 5, "tight": 6, "vtight": 7, "vvtight": 8},  # noqa
            "tau_vs_jet": {"vvvloose": 1, "vvloose": 2, "vloose": 3, "loose": 4, "medium": 5, "tight": 6, "vtight": 7, "vvtight": 8},  # noqa
            "tau_vs_mu": {"vloose": 1, "loose": 2, "medium": 3, "tight": 4},
        })

    # tau trigger working points
    cfg.x.tau_trigger_working_points = DotDict.wrap({
        "id_vs_jet_v0": "VVLoose",
        "id_vs_jet_gv0": ("Loose", "VVLoose"),
        "id_vs_mu_single": "Tight",
        "id_vs_mu_cross": "VLoose",
        "id_vs_e_single": "VVLoose",
        "id_vs_e_cross": "VVLoose",
        "trigger_corr": "VVLoose",
    })

    # tau trigger correctors
    cfg.x.tau_trigger_corrector = "tau_trigger"
    cfg.x.cclub_tau_corrector = "tauTriggerSF"

    ################################################################################################
    # electron settings
    ################################################################################################

    # names of electron correction sets and working points
    # (used in the electron_sf producer)
    from columnflow.production.cms.electron import ElectronSFConfig
    if run == 2:
        e_postfix = ""
        if year == 2016:
            e_postfix = "preVFP" if campaign.has_tag("preVFP") else "postVFP"
        cfg.x.electron_sf_names = ElectronSFConfig(
            correction="UL-Electron-ID-SF",
            campaign=f"{year}{e_postfix}",
            working_point="wp80iso",
        )
    elif run == 3:
        if year == 2022:
            cmpgn = "2022Re-recoBCD" if campaign.has_tag("preEE") else "2022Re-recoE+PromptFG"
        elif year == 2023:
            cmpgn = "2023PromptC" if campaign.has_tag("preBPix") else "2023PromptD"
        cfg.x.electron_sf_names = ElectronSFConfig(
            correction="Electron-ID-SF",
            campaign=cmpgn,
            working_point="wp80iso",
        )
        # cfg.x.electron_trigger_sf_names = ElectronSFConfig(
        #     correction="Electron-HLT-SF",
        #     campaign="2022Re-recoBCD" if campaign.has_tag("preEE") else "2022Re-recoE+PromptFG",
        #     hlt_path="HLT_SF_Ele30_TightID",
        # )
        cfg.x.single_electron_trigger_data_effs_names = ElectronSFConfig(
            correction="Electron-HLT-DataEff",
            campaign="2022Re-recoBCD" if campaign.has_tag("preEE") else "2022Re-recoE+PromptFG",
            hlt_path="HLT_SF_Ele30_TightID",
        )
        cfg.x.single_electron_trigger_mc_effs_names = ElectronSFConfig(
            correction="Electron-HLT-McEff",
            campaign="2022Re-recoBCD" if campaign.has_tag("preEE") else "2022Re-recoE+PromptFG",
            hlt_path="HLT_SF_Ele30_TightID",
        )
        cfg.x.cross_electron_trigger_data_effs_names = ElectronSFConfig(
            correction="Electron-HLT-DataEff",
            campaign="2022Re-recoBCD" if campaign.has_tag("preEE") else "2022Re-recoE+PromptFG",
            hlt_path="HLT_SF_Ele24_TightID",
        )
        cfg.x.cross_electron_trigger_mc_effs_names = ElectronSFConfig(
            correction="Electron-HLT-McEff",
            campaign="2022Re-recoBCD" if campaign.has_tag("preEE") else "2022Re-recoE+PromptFG",
            hlt_path="HLT_SF_Ele24_TightID",
        )
    else:
        assert False

    ################################################################################################
    # muon settings
    ################################################################################################

    # names of muon correction sets and working points
    # (used in the muon producer)
    from columnflow.production.cms.muon import MuonSFConfig
    if run == 2:
        cfg.x.muon_sf_names = MuonSFConfig(
            correction="NUM_TightRelIso_DEN_TightIDandIPCut",
        )
    elif run == 3:
        cfg.x.muon_sf_names = MuonSFConfig(
            correction="NUM_TightPFIso_DEN_TightID",
        )
        # cfg.x.muon_trigger_sf_names = MuonSFConfig(
        #     correction="NUM_IsoMu24_DEN_CutBasedIdTight_and_PFIsoTight",
        #     campaign="2022_preEE" if campaign.has_tag("preEE") else "2022_postEE",
        # )
        cfg.x.single_muon_trigger_data_effs_names = MuonSFConfig(
            correction="NUM_IsoMu24_DEN_CutBasedIdTight_and_PFIsoTight_DATAeff",
            campaign="2022_preEE" if campaign.has_tag("preEE") else "2022_postEE",
        )
        cfg.x.single_muon_trigger_mc_effs_names = MuonSFConfig(
            correction="NUM_IsoMu24_DEN_CutBasedIdTight_and_PFIsoTight_MCeff",
            campaign="2022_preEE" if campaign.has_tag("preEE") else "2022_postEE",
        )
        cfg.x.cross_muon_trigger_data_effs_names = MuonSFConfig(
            correction="NUM_IsoMu20_DEN_CutBasedIdTight_and_PFIsoTight_DATAeff",
            campaign="2022_preEE" if campaign.has_tag("preEE") else "2022_postEE",
        )
        cfg.x.cross_muon_trigger_mc_effs_names = MuonSFConfig(
            correction="NUM_IsoMu20_DEN_CutBasedIdTight_and_PFIsoTight_MCeff",
            campaign="2022_preEE" if campaign.has_tag("preEE") else "2022_postEE",
        )

    else:
        assert False

    ################################################################################################
    # b tagging
    ################################################################################################

    # b-tag working points
    btag_key = f"{year}{campaign.x.postfix}"
    if run == 2:
        # https://twiki.cern.ch/twiki/bin/view/CMS/BtagRecommendation106XUL16preVFP?rev=6
        # https://twiki.cern.ch/twiki/bin/view/CMS/BtagRecommendation106XUL16postVFP?rev=8
        # https://twiki.cern.ch/twiki/bin/view/CMS/BtagRecommendation106XUL17?rev=15
        # https://twiki.cern.ch/twiki/bin/view/CMS/BtagRecommendation106XUL18?rev=18
        cfg.x.btag_working_points = DotDict.wrap({
            "deepjet": {
                "loose": {"2016APV": 0.0508, "2016": 0.0480, "2017": 0.0532, "2018": 0.0490}[btag_key],
                "medium": {"2016APV": 0.2598, "2016": 0.2489, "2017": 0.3040, "2018": 0.2783}[btag_key],
                "tight": {"2016APV": 0.6502, "2016": 0.6377, "2017": 0.7476, "2018": 0.7100}[btag_key],
            },
            "deepcsv": {
                "loose": {"2016APV": 0.2027, "2016": 0.1918, "2017": 0.1355, "2018": 0.1208}[btag_key],
                "medium": {"2016APV": 0.6001, "2016": 0.5847, "2017": 0.4506, "2018": 0.4168}[btag_key],
                "tight": {"2016APV": 0.8819, "2016": 0.8767, "2017": 0.7738, "2018": 0.7665}[btag_key],
            },
        })
    elif run == 3:
        # https://btv-wiki.docs.cern.ch/ScaleFactors/Run3Summer22
        # https://btv-wiki.docs.cern.ch/ScaleFactors/Run3Summer22EE
        # https://btv-wiki.docs.cern.ch/ScaleFactors/Run3Summer23
        # https://btv-wiki.docs.cern.ch/ScaleFactors/Run3Summer23BPix
        cfg.x.btag_working_points = DotDict.wrap({
            "deepjet": {
                "loose": {"2022": 0.0583, "2022EE": 0.0614, "2023": 0.0479, "2023BPix": 0.048}[btag_key],
                "medium": {"2022": 0.3086, "2022EE": 0.3196, "2023": 0.2431, "2023BPix": 0.2435}[btag_key],
                "tight": {"2022": 0.7183, "2022EE": 0.73, "2023": 0.6553, "2023BPix": 0.6563}[btag_key],
                "xtight": {"2022": 0.8111, "2022EE": 0.8184, "2023": 0.7667, "2023BPix": 0.7671}[btag_key],
                "xxtight": {"2022": 0.9512, "2022EE": 0.9542, "2023": 0.9459, "2023BPix": 0.9483}[btag_key],
            },
            "particleNet": {
                "loose": {"2022": 0.047, "2022EE": 0.0499, "2023": 0.0358, "2023BPix": 0.0359}[btag_key],
                "medium": {"2022": 0.245, "2022EE": 0.2605, "2023": 0.1917, "2023BPix": 0.1919}[btag_key],
                "tight": {"2022": 0.6734, "2022EE": 0.6915, "2023": 0.6172, "2023BPix": 0.6133}[btag_key],
                "xtight": {"2022": 0.7862, "2022EE": 0.8033, "2023": 0.7515, "2023BPix": 0.7544}[btag_key],
                "xxtight": {"2022": 0.961, "2022EE": 0.9664, "2023": 0.9659, "2023BPix": 0.9688}[btag_key],
            },
            "robustParticleTransformer": {
                "loose": {"2022": 0.0849, "2022EE": 0.0897, "2023": 0.0681, "2023BPix": 0.0683}[btag_key],
                "medium": {"2022": 0.4319, "2022EE": 0.451, "2023": 0.3487, "2023BPix": 0.3494}[btag_key],
                "tight": {"2022": 0.8482, "2022EE": 0.8604, "2023": 0.7969, "2023BPix": 0.7994}[btag_key],
                "xtight": {"2022": 0.9151, "2022EE": 0.9234, "2023": 0.8882, "2023BPix": 0.8877}[btag_key],
                "xxtight": {"2022": 0.9874, "2022EE": 0.9893, "2023": 0.9883, "2023BPix": 0.9883}[btag_key],
            },
        })
    else:
        assert False

    # JEC uncertainty sources propagated to btag scale factors
    # (names derived from contents in BTV correctionlib file)
    cfg.x.btag_sf_jec_sources = [
        "",  # same as "Total"
        "Absolute",
        "AbsoluteMPFBias",
        "AbsoluteScale",
        "AbsoluteStat",
        f"Absolute_{year}",
        "BBEC1",
        f"BBEC1_{year}",
        "EC2",
        f"EC2_{year}",
        "FlavorQCD",
        "Fragmentation",
        "HF",
        f"HF_{year}",
        "PileUpDataMC",
        "PileUpPtBB",
        "PileUpPtEC1",
        "PileUpPtEC2",
        "PileUpPtHF",
        "PileUpPtRef",
        "RelativeBal",
        "RelativeFSR",
        "RelativeJEREC1",
        "RelativeJEREC2",
        "RelativeJERHF",
        "RelativePtBB",
        "RelativePtEC1",
        "RelativePtEC2",
        "RelativePtHF",
        "RelativeSample",
        f"RelativeSample_{year}",
        "RelativeStatEC",
        "RelativeStatFSR",
        "RelativeStatHF",
        "SinglePionECAL",
        "SinglePionHCAL",
        "TimePtEta",
    ]

    from columnflow.production.cms.btag import BTagSFConfig
    cfg.x.btag_sf_deepjet = BTagSFConfig(
        correction_set="deepJet_shape",
        jec_sources=cfg.x.btag_sf_jec_sources,
        discriminator="btagDeepFlavB",
    )
    if run == 3:
        cfg.x.btag_sf_pnet = BTagSFConfig(
            correction_set="particleNet_shape",
            jec_sources=cfg.x.btag_sf_jec_sources,
            discriminator="btagPNetB",
        )

    ################################################################################################
    # shifts
    ################################################################################################

    # load jec sources
    with open(os.path.join(thisdir, "jec_sources.yaml"), "r") as f:
        all_jec_sources = yaml.load(f, yaml.Loader)["names"]

    # register shifts
    cfg.add_shift(name="nominal", id=0)

    cfg.add_shift(name="tune_up", id=1, type="shape", tags={"disjoint_from_nominal"})
    cfg.add_shift(name="tune_down", id=2, type="shape", tags={"disjoint_from_nominal"})

    cfg.add_shift(name="hdamp_up", id=3, type="shape", tags={"disjoint_from_nominal"})
    cfg.add_shift(name="hdamp_down", id=4, type="shape", tags={"disjoint_from_nominal"})

    cfg.add_shift(name="mtop_up", id=5, type="shape", tags={"disjoint_from_nominal"})
    cfg.add_shift(name="mtop_down", id=6, type="shape", tags={"disjoint_from_nominal"})

    cfg.add_shift(name="minbias_xs_up", id=7, type="shape")
    cfg.add_shift(name="minbias_xs_down", id=8, type="shape")
    add_shift_aliases(
        cfg,
        "minbias_xs",
        {
            "pu_weight": "pu_weight_{name}",
            "normalized_pu_weight": "normalized_pu_weight_{name}",
        },
    )

    cfg.add_shift(name="top_pt_up", id=9, type="shape")
    cfg.add_shift(name="top_pt_down", id=10, type="shape")
    add_shift_aliases(cfg, "top_pt", {"top_pt_weight": "top_pt_weight_{direction}"})

    for jec_source in cfg.x.jec.Jet.uncertainty_sources:
        idx = all_jec_sources.index(jec_source)
        cfg.add_shift(
            name=f"jec_{jec_source}_up",
            id=5000 + 2 * idx,
            type="shape",
            tags={"jec"},
            aux={"jec_source": jec_source},
        )
        cfg.add_shift(
            name=f"jec_{jec_source}_down",
            id=5001 + 2 * idx,
            type="shape",
            tags={"jec"},
            aux={"jec_source": jec_source},
        )
        add_shift_aliases(
            cfg,
            f"jec_{jec_source}",
            {
                "Jet.pt": "Jet.pt_{name}",
                "Jet.mass": "Jet.mass_{name}",
                f"{cfg.x.met_name}.pt": f"{cfg.x.met_name}.pt_{{name}}",
                f"{cfg.x.met_name}.phi": f"{cfg.x.met_name}.phi_{{name}}",
            },
        )
        # TODO: check the JEC de/correlation across years and the interplay with btag weights
        if ("" if jec_source == "Total" else jec_source) in cfg.x.btag_sf_jec_sources:
            add_shift_aliases(
                cfg,
                f"jec_{jec_source}",
                {
                    "normalized_btag_deepjet_weight": "normalized_btag_deepjet_weight_{name}",
                    "normalized_njet_btag_deepjet_weight": "normalized_njet_btag_deepjet_weight_{name}",
                    "normalized_btag_pnet_weight": "normalized_btag_pnet_weight_{name}",
                    "normalized_njet_btag_pnet_weight": "normalized_njet_btag_pnet_weight_{name}",
                },
            )

    cfg.add_shift(name="jer_up", id=6000, type="shape", tags={"jer"})
    cfg.add_shift(name="jer_down", id=6001, type="shape", tags={"jer"})
    add_shift_aliases(
        cfg,
        "jer",
        {
            "Jet.pt": "Jet.pt_{name}",
            "Jet.mass": "Jet.mass_{name}",
            f"{cfg.x.met_name}.pt": f"{cfg.x.met_name}.pt_{{name}}",
            f"{cfg.x.met_name}.phi": f"{cfg.x.met_name}.phi_{{name}}",
        },
    )

    for i, (match, dm) in enumerate(itertools.product(["jet", "e"], [0, 1, 10, 11])):
        cfg.add_shift(name=f"tec_{match}_dm{dm}_up", id=20 + 2 * i, type="shape", tags={"tec"})
        cfg.add_shift(name=f"tec_{match}_dm{dm}_down", id=21 + 2 * i, type="shape", tags={"tec"})
        add_shift_aliases(
            cfg,
            f"tec_{match}_dm{dm}",
            {
                "Tau.pt": "Tau.pt_{name}",
                "Tau.mass": "Tau.mass_{name}",
                f"{cfg.x.met_name}.pt": f"{cfg.x.met_name}.pt_{{name}}",
                f"{cfg.x.met_name}.phi": f"{cfg.x.met_name}.phi_{{name}}",
            },
        )

    # start at id=50
    cfg.x.tau_unc_names = [
        "jet_dm0", "jet_dm1", "jet_dm10",
        "e_barrel", "e_endcap",
        "mu_0p0To0p4", "mu_0p4To0p8", "mu_0p8To1p2", "mu_1p2To1p7", "mu_1p7To2p3",
    ]
    for i, unc in enumerate(cfg.x.tau_unc_names):
        cfg.add_shift(name=f"tau_{unc}_up", id=50 + 2 * i, type="shape")
        cfg.add_shift(name=f"tau_{unc}_down", id=51 + 2 * i, type="shape")
        add_shift_aliases(cfg, f"tau_{unc}", {"tau_weight": f"tau_weight_{unc}_" + "{direction}"})

    cfg.add_shift(name="tautau_trigger_up", id=80, type="shape")
    cfg.add_shift(name="tautau_trigger_down", id=81, type="shape")
    add_shift_aliases(cfg, "tautau_trigger", {"tau_trigger_weight": "tau_trigger_weight_tautau_{direction}"})
    cfg.add_shift(name="etau_trigger_up", id=82, type="shape")
    cfg.add_shift(name="etau_trigger_down", id=83, type="shape")
    add_shift_aliases(cfg, "etau_trigger", {"tau_trigger_weight": "tau_trigger_weight_etau_{direction}"})
    cfg.add_shift(name="mutau_trigger_up", id=84, type="shape")
    cfg.add_shift(name="mutau_trigger_down", id=85, type="shape")
    add_shift_aliases(cfg, "mutau_trigger", {"tau_trigger_weight": "tau_trigger_weight_mutau_{direction}"})
    # no uncertainty for di-tau VBF trigger existing yet
    # cfg.add_shift(name="mutau_trigger_up", id=86, type="shape")
    # cfg.add_shift(name="tautauvbf_trigger_down", id=86, type="shape")
    # add_shift_aliases(cfg, "tautauvbf_trigger", {"tau_trigger_weight": "tau_trigger_weight_tautauvbf_{direction}"})

    cfg.add_shift(name="e_up", id=90, type="shape")
    cfg.add_shift(name="e_down", id=91, type="shape")
    add_shift_aliases(cfg, "e", {"electron_weight": "electron_weight_{direction}"})

    # electron shifts
    # TODO: energy corrections are currently only available for 2022 (Jan 2025)
    #       include them when available
    if run == 3 and year == 2022:
        logger.info("adding ees and eer shifts")
        cfg.add_shift(name="ees_up", id=92, type="shape", tags={"eec"})
        cfg.add_shift(name="ees_down", id=93, type="shape", tags={"eec"})
        add_shift_aliases(
            cfg,
            "ees",
            {
                "Electron.pt": "Electron.pt_scale_{direction}",
            },
        )

        cfg.add_shift(name="eer_up", id=94, type="shape", tags={"eer"})
        cfg.add_shift(name="eer_down", id=95, type="shape", tags={"eer"})
        add_shift_aliases(
            cfg,
            "eer",
            {
                "Electron.pt": "Electron.pt_res_{direction}",
            },
        )

    cfg.add_shift(name="mu_up", id=100, type="shape")
    cfg.add_shift(name="mu_down", id=101, type="shape")
    add_shift_aliases(cfg, "mu", {"muon_weight": "muon_weight_{direction}"})

    cfg.x.btag_unc_names = [
        "hf", "lf",
        f"hfstats1_{year}", f"hfstats2_{year}",
        f"lfstats1_{year}", f"lfstats2_{year}",
        "cferr1", "cferr2",
    ]
    for i, unc in enumerate(cfg.x.btag_unc_names):
        cfg.add_shift(name=f"btag_{unc}_up", id=110 + 2 * i, type="shape")
        cfg.add_shift(name=f"btag_{unc}_down", id=111 + 2 * i, type="shape")
        add_shift_aliases(
            cfg,
            f"btag_{unc}",
            {
                "normalized_btag_deepjet_weight": f"normalized_btag_deepjet_weight_{unc}_" + "{direction}",
                "normalized_njet_btag_deepjet_weight": f"normalized_njet_btag_deepjet_weight_{unc}_" + "{direction}",
                # TODO: pnet here, or is this another shift? probably the latter
            },
        )

    cfg.add_shift(name="pdf_up", id=130, type="shape", tags={"lhe_weight"})
    cfg.add_shift(name="pdf_down", id=131, type="shape", tags={"lhe_weight"})
    add_shift_aliases(
        cfg,
        "pdf",
        {
            "pdf_weight": "pdf_weight_{direction}",
            "normalized_pdf_weight": "normalized_pdf_weight_{direction}",
        },
    )

    cfg.add_shift(name="murmuf_up", id=140, type="shape", tags={"lhe_weight"})
    cfg.add_shift(name="murmuf_down", id=141, type="shape", tags={"lhe_weight"})
    add_shift_aliases(
        cfg,
        "murmuf",
        {
            "murmuf_weight": "murmuf_weight_{direction}",
            "normalized_murmuf_weight": "normalized_murmuf_weight_{direction}",
        },
    )

    ################################################################################################
    # external files
    ################################################################################################

    cfg.x.external_files = DotDict()

    # helper
    def add_external(name, value):
        if isinstance(value, dict):
            value = DotDict.wrap(value)
        cfg.x.external_files[name] = value

    if run == 2:
        json_postfix = ""
        if year == 2016:
            json_postfix = f"{'pre' if campaign.has_tag('preVFP') else 'post'}VFP"
        json_pog_era = f"{year}{json_postfix}_UL"
        json_mirror = "/afs/cern.ch/user/m/mrieger/public/mirrors/jsonpog-integration-377439e8"
    elif run == 3:
        json_pog_era = f"{year}_Summer{year2}{campaign.x.postfix}"
        json_mirror = "/afs/cern.ch/user/m/mrieger/public/mirrors/jsonpog-integration-377439e8"
        trigger_json_mirror = "/nfs/dust/cms/user/prouvost/cclub_gitlab/AnalysisCore/data/TriggerScaleFactors"
        cfg.x.campaign_tag = ""
        for tag in ("preEE", "postEE", "preBPix", "postBPix"):
            if campaign.has_tag(tag, mode=any):
                if cfg.x.campaign_tag:
                    raise ValueError(f"Multiple campaign tags found: {cfg.x.campaign_tag} and {tag}")
                cfg.x.campaign_tag = tag
        cclub_eras = (
            f"{year}"
            f"{cfg.x.campaign_tag}"
        )
    else:
        assert False

    # common files
    # (versions in the end are for hashing in cases where file contents changed but paths did not)
    add_external("lumi", {
        "golden": {
            2016: ("/afs/cern.ch/cms/CAF/CMSCOMM/COMM_DQM/certification/Collisions16/13TeV/Legacy_2016/Cert_271036-284044_13TeV_Legacy2016_Collisions16_JSON.txt", "v1"),  # noqa
            2017: ("/afs/cern.ch/cms/CAF/CMSCOMM/COMM_DQM/certification/Collisions17/13TeV/Legacy_2017/Cert_294927-306462_13TeV_UL2017_Collisions17_GoldenJSON.txt", "v1"),  # noqa
            2018: ("/afs/cern.ch/cms/CAF/CMSCOMM/COMM_DQM/certification/Collisions18/13TeV/Legacy_2018/Cert_314472-325175_13TeV_Legacy2018_Collisions18_JSON.txt", "v1"),  # noqa,
            # https://twiki.cern.ch/twiki/bin/view/CMS/PdmVRun3Analysis?rev=161#Year_2022
            2022: ("https://cms-service-dqmdc.web.cern.ch/CAF/certification/Collisions22/Cert_Collisions2022_355100_362760_Golden.json", "v1"),  # noqa
            # https://twiki.cern.ch/twiki/bin/view/CMS/PdmVRun3Analysis?rev=161#Year_2023
            2023: ("https://cms-service-dqmdc.web.cern.ch/CAF/certification/Collisions23/Cert_Collisions2023_366442_370790_Golden.json", "v1"),  # noqa
        }[year],
        "normtag": {
            2016: ("/afs/cern.ch/user/l/lumipro/public/Normtags/normtag_PHYSICS.json", "v1"),
            2017: ("/afs/cern.ch/user/l/lumipro/public/Normtags/normtag_PHYSICS.json", "v1"),
            2018: ("/afs/cern.ch/user/l/lumipro/public/Normtags/normtag_PHYSICS.json", "v1"),
            # https://twiki.cern.ch/twiki/bin/view/CMS/PdmVRun3Analysis?rev=161#Year_2022
            2022: ("/cvmfs/cms-bril.cern.ch/cms-lumi-pog/Normtags/normtag_BRIL.json", "v1"),
            # https://twiki.cern.ch/twiki/bin/view/CMS/PdmVRun3Analysis?rev=161#Year_2023
            2023: ("/cvmfs/cms-bril.cern.ch/cms-lumi-pog/Normtags/normtag_BRIL.json", "v1"),
        }[year],
    })
    # pileup weight corrections
    add_external("pu_sf", (f"{json_mirror}/POG/LUM/{json_pog_era}/puWeights.json.gz", "v1"))
    # jet energy correction
    add_external("jet_jerc", (f"{json_mirror}/POG/JME/{json_pog_era}/jet_jerc.json.gz", "v1"))
    # jet veto map
    add_external("jet_veto_map", (f"{json_mirror}/POG/JME/{json_pog_era}/jetvetomaps.json.gz", "v1"))
    # btag scale factor
    add_external("btag_sf_corr", (f"{json_mirror}/POG/BTV/{json_pog_era}/btagging.json.gz", "v1"))
    # hh-btag repository (lightweight) with TF saved model directories
    add_external("hh_btag_repo", ("https://github.com/hh-italian-group/HHbtag/archive/df5220db5d4a32d05dc81d652083aece8c99ccab.tar.gz", "v2"))  # noqa
    # Tobias' tautauNN (https://github.com/uhh-cms/tautauNN)
    add_external("res_pdnn", ("/afs/cern.ch/work/m/mrieger/public/hbt/models/res_prod3/model_fold0.tgz", "v1"))
    # non-parametric (flat) training up to mX = 800 GeV
    add_external("res_dnn", ("/afs/cern.ch/work/m/mrieger/public/hbt/models/res_prod3_nonparam/model_fold0.tgz", "v1"))

    # run specific files
    if run == 2:
        # tau energy correction and scale factors
        add_external("tau_sf", (f"{json_mirror}/POG/TAU/{json_pog_era}/tau.json.gz", "v1"))
        # tau trigger scale factors
        add_external("tau_trigger_sf", (f"{json_mirror}/POG/TAU/{json_pog_era}/tau.json.gz", "v1"))
        # electron scale factors
        add_external("electron_sf", (f"{json_mirror}/POG/EGM/{json_pog_era}/electron.json.gz", "v1"))
        # muon scale factors
        add_external("muon_sf", (f"{json_mirror}/POG/MUO/{json_pog_era}/muon_Z.json.gz", "v1"))
        # met phi correction
        add_external("met_phi_corr", (f"{json_mirror}/POG/JME/{json_pog_era}/met.json.gz", "v1"))
    elif run == 3:
        # muon scale factors
        add_external("muon_sf", (f"{json_mirror}/POG/MUO/{json_pog_era}/muon_Z.json.gz", "v1"))
        # muon trigger scale factors
        add_external("muon_trigger_sf", (f"{trigger_json_mirror}/{cclub_eras}/temporary_MuHlt_abseta_pt.json", "v1"))  # noqa
        add_external("cross_muon_trigger_sf", (f"{trigger_json_mirror}/{cclub_eras}/CrossMuTauHlt.json", "v1"))
        # electron scale factors
        add_external("electron_sf", (f"{json_mirror}/POG/EGM/{json_pog_era}/electron.json.gz", "v1"))
        # electron trigger scale factors
        add_external("electron_trigger_sf", (f"{trigger_json_mirror}/{cclub_eras}/electronHlt.json", "v1"))
        add_external("cross_electron_trigger_sf", (f"{trigger_json_mirror}/{cclub_eras}/CrossEleTauHlt.json", "v1"))

        # TODO: electron (and photon) energy corrections and smearing are only available for 2022
        #       include them when available
        if year == 2022:
            # electron energy correction and smearing
            add_external("electron_ss", (f"{json_mirror}/POG/EGM/{json_pog_era}/electronSS.json.gz", "v1"))

        # tau energy correction and scale factors
        # TODO: remove tag pog mirror once integrated centrally
        json_mirror_tau_pog = "/afs/cern.ch/work/m/mrieger/public/mirrors/jsonpog-integration-taupog"
        if year == 2022:
            tau_pog_era = f"{year}_{'pre' if campaign.has_tag('preEE') else 'post'}EE"
            tau_pog_dir = tau_pog_era
        elif year == 2023:
            tau_pog_era = f"{year}_{'pre' if campaign.has_tag('preBPix') else 'post'}BPix"
            tau_pog_dir = str(year)  # yes, it's inconsistent w.r.t. 2022
        add_external("tau_sf", (f"{json_mirror_tau_pog}/POG/TAU/{tau_pog_dir}/tau_DeepTau2018v2p5_{tau_pog_era}.json.gz", "v1"))  # noqa
        # tau trigger scale factors
        add_external("tau_trigger_sf", (f"{trigger_json_mirror}/{cclub_eras}/tau_trigger_DeepTau2018v2p5_2022preEE.json", "v1"))  # noqa

    else:
        assert False

    ################################################################################################
    # reductions
    ################################################################################################

    # target file size after MergeReducedEvents in MB
    cfg.x.reduced_file_size = 512.0

    # columns to keep after certain steps
    cfg.x.keep_columns = DotDict.wrap({
        "cf.ReduceEvents": {
            # mandatory
            ColumnCollection.MANDATORY_COFFEA,
            # object info
            "Jet.{pt,eta,phi,mass,hadronFlavour,puId,hhbtag,btagPNet*,btagDeep*}",
            "HHBJet.{pt,eta,phi,mass,hadronFlavour,puId,hhbtag,btagPNet*,btagDeep*}",
            "NonHHBJet.{pt,eta,phi,mass,hadronFlavour,puId,hhbtag,btagPNet*,btagDeep*}",
            "VBFJet.{pt,eta,phi,mass,hadronFlavour,puId,hhbtag,btagPNet*,btagDeep*}",
            "FatJet.*",
            "SubJet{1,2}.*",
            "Electron.*",
            "Muon.*",
            "Tau.*",
            f"{cfg.x.met_name}.{{pt,phi,significance,covXX,covXY,covYY}}",
            "PV.npvs",
            "FatJet.*",
            # additional event info
            "deterministic_seed", "Jet.deterministic_seed",
            # keep all columns added during selection, but skip cutflow feature
            ColumnCollection.ALL_FROM_SELECTOR,
            skip_column("cutflow.*"),
        },
        "cf.MergeSelectionMasks": {
            "cutflow.*",
        },
        "cf.UniteColumns": {
            "*",
        },
    })

    ################################################################################################
    # weights
    ################################################################################################

    # configurations for all possible event weight columns as keys in an OrderedDict,
    # mapped to shift instances they depend on
    # (this info is used by weight producers)
    get_shifts = functools.partial(get_shifts_from_sources, cfg)
    cfg.x.event_weights = DotDict({
        "normalization_weight": [],
        "normalization_weight_inclusive": [],
        "pdf_weight": get_shifts("pdf"),
        "murmuf_weight": get_shifts("murmuf"),
        "normalized_pu_weight": get_shifts("minbias_xs"),
        # TODO: enable again once we have btag cuts
        # "normalized_njet_btag_deepjet_weight": get_shifts(*(f"btag_{unc}" for unc in cfg.x.btag_unc_names)),
        "electron_weight": get_shifts("e"),
        "muon_weight": get_shifts("mu"),
        "tau_weight": get_shifts(*(f"tau_{unc}" for unc in cfg.x.tau_unc_names)),
        "tau_trigger_weight": get_shifts("etau_trigger", "mutau_trigger", "tautau_trigger"),
    })

    # define per-dataset event weights
    for dataset in cfg.datasets:
        if dataset.has_tag("ttbar"):
            dataset.x.event_weights = {"top_pt_weight": get_shifts("top_pt")}

    cfg.x.shift_groups = {
        "jec": [
            shift_inst.name for shift_inst in cfg.shifts
            if shift_inst.has_tag(("jec", "jer"))
        ],
        "lepton_sf": [
<<<<<<< HEAD
            x.name for x in (
                *get_shifts("e"), *get_shifts("mu"),
            )
=======
            shift_inst.name for shift_inst in (*get_shifts("e"), *get_shifts("mu"))
>>>>>>> 3cf1940e
        ],
        "tec": [
            shift_inst.name for shift_inst in cfg.shifts
            if shift_inst.has_tag(("tec"))
        ],
        "eec": [
            shift_inst.name for shift_inst in cfg.shifts
            if shift_inst.has_tag(("ees", "eer"))
        ],
        "ees": [
            shift_inst.name for shift_inst in cfg.shifts
            if shift_inst.has_tag(("ees"))
        ],
        "eer": [
            shift_inst.name for shift_inst in cfg.shifts
            if shift_inst.has_tag(("eer"))
        ],
        "btag_sf": [
<<<<<<< HEAD
            x.name for x in (
                *get_shifts(*(f"btag_{unc}" for unc in cfg.x.btag_unc_names)),
            )
        ],
        "pdf": [x.name for x in get_shifts("pdf")],
        "murmuf": (x.name for x in get_shifts("murmuf")),
        "pu": [x.name for x in get_shifts("minbias_xs")],
=======
            shift_inst.name for shift_inst in get_shifts(*(f"btag_{unc}" for unc in cfg.x.btag_unc_names))
        ],
        "pdf": [shift_inst.name for shift_inst in get_shifts("pdf")],
        "murmuf": (shift_inst.name for shift_inst in get_shifts("murmuf")),
        "pu": [shift_inst.name for shift_inst in get_shifts("minbias_xs")],
>>>>>>> 3cf1940e
    }

    ################################################################################################
    # external configs: channels, categories, met filters, triggers, variables, hist hooks
    ################################################################################################

    # channels
    cfg.add_channel(name="etau", id=1, label=r"$e\tau_{h}$")
    cfg.add_channel(name="mutau", id=2, label=r"$\mu\tau_{h}$")
    cfg.add_channel(name="tautau", id=3, label=r"$\tau_{h}\tau_{h}$")
    cfg.add_channel(name="ee", id=4, label=r"$ee$")
    cfg.add_channel(name="mumu", id=5, label=r"$\mu\mu$")
    cfg.add_channel(name="emu", id=6, label=r"$e\mu$")

    # add categories
    from hbt.config.categories import add_categories
    add_categories(cfg)

    # add variables
    from hbt.config.variables import add_variables
    add_variables(cfg)

    # add met filters
    from hbt.config.met_filters import add_met_filters
    add_met_filters(cfg)

    # add triggers
    if year == 2016:
        from hbt.config.triggers import add_triggers_2016
        add_triggers_2016(cfg)
    elif year == 2017:
        from hbt.config.triggers import add_triggers_2017
        add_triggers_2017(cfg)
    elif year == 2018:
        from hbt.config.triggers import add_triggers_2018
        add_triggers_2018(cfg)
    elif year == 2022:
        from hbt.config.triggers import add_triggers_2022
        add_triggers_2022(cfg)
    elif year == 2023:
        from hbt.config.triggers import add_triggers_2023
        add_triggers_2023(cfg)
    else:
        raise False

    # add hist hooks
    from hbt.config.hist_hooks import add_hist_hooks
    add_hist_hooks(cfg)

    ################################################################################################
    # LFN settings
    ################################################################################################

    # custom method and sandbox for determining dataset lfns
    cfg.x.get_dataset_lfns = None
    cfg.x.get_dataset_lfns_sandbox = None

    # whether to validate the number of obtained LFNs in GetDatasetLFNs
    cfg.x.validate_dataset_lfns = limit_dataset_files is None and not sync_mode

    # custom lfn retrieval method in case the underlying campaign is custom uhh
    if cfg.campaign.x("custom", {}).get("creator") == "uhh":
        def get_dataset_lfns(
            dataset_inst: od.Dataset,
            shift_inst: od.Shift,
            dataset_key: str,
        ) -> list[str]:
            # destructure dataset_key into parts and create the store path
            dataset_id, full_campaign, tier = dataset_key.split("/")[1:]
            main_campaign, sub_campaign = full_campaign.split("-", 1)
            path = f"store/{dataset_inst.data_source}/{main_campaign}/{dataset_id}/{tier}/{sub_campaign}/0"

            # create the lfn base directory, local or remote
            dir_cls = law.wlcg.WLCGDirectoryTarget
            fs = f"wlcg_fs_{cfg.campaign.x.custom['name']}"
            local_fs = f"local_fs_{cfg.campaign.x.custom['name']}"
            if law.config.has_section(local_fs):
                base = law.target.file.remove_scheme(law.config.get_expanded(local_fs, "base"))
                if os.path.exists(base):
                    dir_cls = law.LocalDirectoryTarget
                    fs = local_fs
            lfn_base = dir_cls(path, fs=fs)

            # loop though files and interpret paths as lfns
            print(lfn_base)
            return sorted(
                "/" + lfn_base.child(basename, type="f").path.lstrip("/")
                for basename in lfn_base.listdir(pattern="*.root")
            )

        # define the lfn retrieval function
        cfg.x.get_dataset_lfns = get_dataset_lfns

        # define a custom sandbox
        cfg.x.get_dataset_lfns_sandbox = dev_sandbox("bash::$CF_BASE/sandboxes/cf.sh")

        # define custom remote fs's to look at
        cfg.x.get_dataset_lfns_remote_fs = lambda dataset_inst: [
            f"local_fs_{cfg.campaign.x.custom['name']}",
            f"wlcg_fs_{cfg.campaign.x.custom['name']}",
        ]

    return cfg<|MERGE_RESOLUTION|>--- conflicted
+++ resolved
@@ -1402,13 +1402,7 @@
             if shift_inst.has_tag(("jec", "jer"))
         ],
         "lepton_sf": [
-<<<<<<< HEAD
-            x.name for x in (
-                *get_shifts("e"), *get_shifts("mu"),
-            )
-=======
             shift_inst.name for shift_inst in (*get_shifts("e"), *get_shifts("mu"))
->>>>>>> 3cf1940e
         ],
         "tec": [
             shift_inst.name for shift_inst in cfg.shifts
@@ -1427,21 +1421,11 @@
             if shift_inst.has_tag(("eer"))
         ],
         "btag_sf": [
-<<<<<<< HEAD
-            x.name for x in (
-                *get_shifts(*(f"btag_{unc}" for unc in cfg.x.btag_unc_names)),
-            )
-        ],
-        "pdf": [x.name for x in get_shifts("pdf")],
-        "murmuf": (x.name for x in get_shifts("murmuf")),
-        "pu": [x.name for x in get_shifts("minbias_xs")],
-=======
             shift_inst.name for shift_inst in get_shifts(*(f"btag_{unc}" for unc in cfg.x.btag_unc_names))
         ],
         "pdf": [shift_inst.name for shift_inst in get_shifts("pdf")],
         "murmuf": (shift_inst.name for shift_inst in get_shifts("murmuf")),
         "pu": [shift_inst.name for shift_inst in get_shifts("minbias_xs")],
->>>>>>> 3cf1940e
     }
 
     ################################################################################################
