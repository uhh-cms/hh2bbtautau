--- conflicted
+++ resolved
@@ -9,7 +9,6 @@
 import importlib
 
 import order as od
-
 from columnflow.util import DotDict
 
 from hbt.config.configs_hbt import add_config
@@ -71,12 +70,45 @@
 from hbt.hist_hooks.binning import add_hooks as add_binning_hooks
 add_binning_hooks(analysis_hbt)
 
-<<<<<<< HEAD
+################################################################################################
+# hist hooks
+################################################################################################
+
+analysis_hbt.x.hist_hooks = DotDict()
+
+# simple blinding
+from hbt.hist_hooks.blinding import add_hooks as add_blinding_hooks
+add_blinding_hooks(analysis_hbt)
+
+# qcd estimation
+from hbt.hist_hooks.qcd import add_hooks as add_qcd_hooks
+add_qcd_hooks(analysis_hbt)
+
+# binning
+from hbt.hist_hooks.binning import add_hooks as add_binning_hooks
+add_binning_hooks(analysis_hbt)
+
+################################################################################################
+# hist hooks
+################################################################################################
+
+analysis_hbt.x.hist_hooks = DotDict()
+
+# simple blinding
+from hbt.hist_hooks.blinding import add_hooks as add_blinding_hooks
+add_blinding_hooks(analysis_hbt)
+
+# qcd estimation
+from hbt.hist_hooks.qcd import add_hooks as add_qcd_hooks
+add_qcd_hooks(analysis_hbt)
+
+# binning
+from hbt.hist_hooks.binning import add_hooks as add_binning_hooks
+add_binning_hooks(analysis_hbt)
+
 # dy weights
 from hbt.hist_hooks.dy_weights import add_hooks as add_dy_weights_hooks
 add_dy_weights_hooks(analysis_hbt)
-=======
->>>>>>> 419eeab8
 
 #
 # define configs
@@ -209,4 +241,23 @@
     config_id=5114,
     add_limited=False,
     sync_mode=True,
+)
+
+# 2022, preEE, v14
+add_lazy_config(
+    campaign_module="cmsdb.campaigns.run3_2022_postEE_nano_uhh_v14",
+    campaign_attr="campaign_run3_2022_postEE_nano_uhh_v14",
+    config_name="22post_v14_sync",
+    config_id=6114,
+    add_limited=False,
+    sync_mode=True,
+)
+
+add_lazy_config(
+    campaign_module="cmsdb.campaigns.run3_2022_preEE_nano_uhh_v14",
+    campaign_attr="campaign_run3_2022_preEE_nano_uhh_v14",
+    config_name="22pre_v14_sync",
+    config_id=5114,
+    add_limited=False,
+    sync_mode=True,
 )