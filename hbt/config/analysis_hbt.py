--- conflicted
+++ resolved
@@ -83,11 +83,8 @@
     campaign_attr: str,
     config_name: str,
     config_id: int,
-<<<<<<< HEAD
     limit_dataset_files: int | None = 2,
     custom_suffix_for_limit: str | None = None,
-=======
->>>>>>> 03519a61
     add_limited: bool = True,
     **kwargs,
 ):
@@ -112,23 +109,14 @@
         return factory
 
     analysis_hbt.configs.add_lazy_factory(config_name, create_factory(config_id))
-<<<<<<< HEAD
     if limit_dataset_files and add_limited:
         suffix = "_".join([custom_suffix_for_limit, "limited"]) if custom_suffix_for_limit else "_limited"
-=======
-    if add_limited:
-        analysis_hbt.configs.add_lazy_factory(f"{config_name}_limited", create_factory(config_id + 200, "_limited", 2))
->>>>>>> 03519a61
 
         analysis_hbt.configs.add_lazy_factory(
             f"{config_name}_{suffix}",
             create_factory(config_id + 200, f"_{suffix}", limit_dataset_files)
         )
 
-<<<<<<< HEAD
-
-=======
->>>>>>> 03519a61
 # 2022, preEE
 # TODO: remove after move to v14
 add_lazy_config(
@@ -142,11 +130,8 @@
     campaign_attr="campaign_run3_2022_preEE_nano_uhh_v14",
     config_name="22pre_v14",
     config_id=5014,
-<<<<<<< HEAD
-    custom_suffix_for_limit="larger",
-    limit_dataset_files=10,
-=======
->>>>>>> 03519a61
+    custom_suffix_for_limit="larger",
+    limit_dataset_files=10,
 )
 
 # 2022, postEE
@@ -162,11 +147,8 @@
     campaign_attr="campaign_run3_2022_postEE_nano_uhh_v14",
     config_name="22post_v14",
     config_id=6014,
-<<<<<<< HEAD
-    custom_suffix_for_limit="larger",
-    limit_dataset_files=10,
-=======
->>>>>>> 03519a61
+    custom_suffix_for_limit="larger",
+    limit_dataset_files=10,
 )
 
 # 2023, preBPix
@@ -175,7 +157,6 @@
     campaign_attr="campaign_run3_2023_preBPix_nano_uhh_v14",
     config_name="23pre_v14",
     config_id=7014,
-<<<<<<< HEAD
 )
 add_lazy_config(
     campaign_module="cmsdb.campaigns.run3_2023_preBPix_nano_uhh_v14",
@@ -184,8 +165,6 @@
     config_id=7016,
     custom_suffix_for_limit="larger",
     limit_dataset_files=10,
-=======
->>>>>>> 03519a61
 )
 
 # 2023, postBPix
@@ -194,7 +173,6 @@
     campaign_attr="campaign_run3_2023_postBPix_nano_uhh_v14",
     config_name="23post_v14",
     config_id=8014,
-<<<<<<< HEAD
 )
 add_lazy_config(
     campaign_module="cmsdb.campaigns.run3_2023_postBPix_nano_uhh_v14",
@@ -203,8 +181,6 @@
     config_id=8016,
     custom_suffix_for_limit="larger",
     limit_dataset_files=10,
-=======
->>>>>>> 03519a61
 )
 
 #
