--- conflicted
+++ resolved
@@ -43,7 +43,10 @@
 # load configs
 #
 
-<<<<<<< HEAD
+#
+# Run 2 configs
+#
+
 from hbt.config.configs_run2ul import add_config as add_config_run2ul
 
 # 2016 HIPM
@@ -123,47 +126,6 @@
     config_id=32,
     limit_dataset_files=2,
 )
-=======
-# # 2017
-# from hbt.config.configs_run2ul import add_config as add_config_run2ul
-# from cmsdb.campaigns.run2_2017_nano_v9 import campaign_run2_2017_nano_v9
-# from cmsdb.campaigns.run2_2017_nano_uhh_v11 import campaign_run2_2017_nano_uhh_v11
-
-
-# # default v9 config
-# add_config_run2ul(
-#     analysis_hbt,
-#     campaign_run2_2017_nano_v9.copy(),
-#     config_name=campaign_run2_2017_nano_v9.name,
-#     config_id=2,
-# )
-
-# # v9 config with limited number of files for faster prototyping
-# add_config_run2ul(
-#     analysis_hbt,
-#     campaign_run2_2017_nano_v9.copy(),
-#     config_name=f"{campaign_run2_2017_nano_v9.name}_limited",
-#     config_id=12,
-#     limit_dataset_files=2,
-# )
-
-# # default v11 uhh config
-# add_config_run2ul(
-#     analysis_hbt,
-#     campaign_run2_2017_nano_uhh_v11.copy(),
-#     config_name=campaign_run2_2017_nano_uhh_v11.name,
-#     config_id=31,
-# )
-
-# # v11 uhh config with limited number of files for faster prototyping
-# add_config_run2ul(
-#     analysis_hbt,
-#     campaign_run2_2017_nano_uhh_v11.copy(),
-#     config_name=f"{campaign_run2_2017_nano_uhh_v11.name}_limited",
-#     config_id=32,
-#     limit_dataset_files=2,
-# )
->>>>>>> ff77eb4c
 
 
 #
