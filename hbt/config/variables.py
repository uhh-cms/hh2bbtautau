# coding: utf-8

"""
Definition of variables.
"""
from functools import partial

import order as od

from columnflow.columnar_util import EMPTY_FLOAT, attach_coffea_behavior, default_coffea_collections
from columnflow.util import maybe_import

ak = maybe_import("awkward")


def add_variables(config: od.Config) -> None:
    """
    Adds all variables to a *config*.
    """
    add_variable(
        config,
        name="event",
        expression="event",
        binning=(1, 0.0, 1.0e9),
        x_title="Event number",
    )
    add_variable(
        config,
        name="run",
        expression="run",
        binning=(1, 100000.0, 500000.0),
        x_title="Run number",
    )
    add_variable(
        config,
        name="lumi",
        expression="luminosityBlock",
        binning=(1, 0.0, 5000.0),
        x_title="Luminosity block",
<<<<<<< HEAD
=======
        discrete_x=True,
>>>>>>> 03519a61
    )
    add_variable(
        config,
        name="n_hhbtag",
        expression="n_hhbtag",
        binning=(4, -0.5, 3.5),
        x_title="Number of HH b-tags",
        discrete_x=True,
    )
    def build_ht(events):
        objects = ak.concatenate([events.Electron * 1, events.Muon * 1, events.Tau * 1, events.Jet * 1], axis=1)[:, :]
        objects_sum = objects.sum(axis=1)
        return objects_sum.pt
    build_ht.inputs = ["{Electron,Muon,Tau,Jet}.{pt,eta,phi,mass}"]
    add_variable(
        config,
        name="ht",
        expression=partial(build_ht),
        aux={"inputs": build_ht.inputs},
        binning=[0, 80, 120, 160, 200, 240, 280, 320, 400, 500, 600, 800],
        unit="GeV",
        x_title="HT",
    )
    add_variable(
        config,
        name="jet_pt",
        expression="Jet.pt",
        binning=(40, 0.0, 400.0),
        unit="GeV",
        x_title=r"all Jet $p_{T}$",
    )
    add_variable(
        config,
        name="jet1_pt",
        expression="Jet.pt[:,0]",
        binning=(40, 0.0, 400.0),
        unit="GeV",
        x_title=r"Leading jet $p_{T}$",
    )
    add_variable(
        config,
        name="jet1_eta",
        expression="Jet.eta[:,0]",
        binning=(30, -3.0, 3.0),
        x_title=r"Leading jet $\eta$",
    )
    add_variable(
        config,
        name="jet1_phi",
        expression="Jet.phi[:,0]",
        binning=(66, -3.3, 3.3),
        x_title=r"Leading jet $\phi$",
    )
    add_variable(
        config,
        name="jet2_pt",
        expression="Jet.pt[:,1]",
        binning=(40, 0.0, 400.0),
        unit="GeV",
        x_title=r"Subleading jet $p_{T}$",
<<<<<<< HEAD
    )
    add_variable(
        config,
        name="jet2_eta",
        expression="Jet.eta[:,1]",
        binning=(30, -3.0, 3.0),
        x_title=r"Subleading jet $\eta$",
    )
    add_variable(
        config,
=======
    )
    add_variable(
        config,
        name="jet2_eta",
        expression="Jet.eta[:,1]",
        binning=(30, -3.0, 3.0),
        x_title=r"Subleading jet $\eta$",
    )
    add_variable(
        config,
>>>>>>> 03519a61
        name="jet2_phi",
        expression="Jet.phi[:,1]",
        binning=(66, -3.3, 3.3),
        x_title=r"Subleading jet $\phi$",
    )
    add_variable(
        config,
        name="met_phi",
        expression="PuppiMET.phi",
        binning=(66, -3.3, 3.3),
        x_title=r"MET $\phi$",
    )

    # weights
    add_variable(
        config,
        name="mc_weight",
        expression="mc_weight",
        binning=(200, -10, 10),
        x_title="MC weight",
    )
    add_variable(
        config,
        name="pu_weight",
        expression="pu_weight",
        binning=(40, 0, 2),
        x_title="Pileup weight",
    )
    add_variable(
        config,
        name="normalized_pu_weight",
        expression="normalized_pu_weight",
        binning=(40, 0, 2),
        x_title="Normalized pileup weight",
    )
    add_variable(
        config,
        name="btag_weight",
        expression="btag_weight",
        binning=(60, 0, 3),
        x_title="b-tag weight",
    )
    add_variable(
        config,
        name="normalized_btag_weight",
        expression="normalized_btag_weight",
        binning=(60, 0, 3),
        x_title="Normalized b-tag weight",
    )
    add_variable(
        config,
        name="normalized_njet_btag_weight",
        expression="normalized_njet_btag_weight",
        binning=(60, 0, 3),
        x_title="$N_{jet}$ normalized b-tag weight",
    )

    # cutflow variables
    add_variable(
        config,
        name="cf_njet",
        expression="cutflow.n_jet",
        binning=(17, -0.5, 16.5),
        x_title="Jet multiplicity",
        discrete_x=True,
    )
    add_variable(
        config,
        name="cf_ht",
        expression="cutflow.ht",
        binning=(40, 0.0, 400.0),
        unit="GeV",
        x_title=r"$H_{T}$",
    )
    add_variable(
        config,
        name="cf_jet1_pt",
        expression="cutflow.jet1_pt",
        binning=(40, 0.0, 400.0),
        unit="GeV",
        x_title=r"Leading jet $p_{T}$",
    )
    add_variable(
        config,
        name="cf_jet1_eta",
        expression="cutflow.jet1_eta",
        binning=(40, -5.0, 5.0),
        x_title=r"Leading jet $\eta$",
    )
    add_variable(
        config,
        name="cf_jet1_phi",
        expression="cutflow.jet1_phi",
        binning=(66, -3.3, 3.3),
        x_title=r"Leading jet $\phi$",
    )
    add_variable(
        config,
        name="cf_jet2_pt",
        expression="cutflow.jet2_pt",
        binning=(40, 0.0, 400.0),
        unit="GeV",
        x_title=r"Subleading jet $p_{T}$",
    )

    # build variables for dilepton, dijet, and hh
    def delta_r12(vectors):
        # delta r between first two elements
        dr = ak.firsts(vectors[:, :1], axis=1).delta_r(ak.firsts(vectors[:, 1:2], axis=1))
        return ak.fill_none(dr, EMPTY_FLOAT)

    def build_dilep(events, which=None):
        leps = ak.concatenate([events.Electron * 1, events.Muon * 1, events.Tau * 1], axis=1)[:, :2]
        if which == "dr":
            return delta_r12(leps)
        dilep = leps.sum(axis=1)
        if which is None:
            return dilep * 1
        if which == "mass":
            return dilep.mass
        if which == "pt":
            return dilep.pt
        if which == "eta":
            return dilep.eta
        if which == "abs_eta":
            return abs(dilep.eta)
        if which == "phi":
            return dilep.phi
        if which == "energy":
            return dilep.energy
        raise ValueError(f"Unknown which: {which}")

    build_dilep.inputs = ["{Electron,Muon,Tau}.{pt,eta,phi,mass}"]

    def build_dibjet(events, which=None):
        events = attach_coffea_behavior(events, {"HHBJet": default_coffea_collections["Jet"]})
        hhbjets = events.HHBJet[:, :2]
        if which == "dr":
            return delta_r12(hhbjets)
        dijet = hhbjets.sum(axis=1)
        if which is None:
            return dijet * 1
        if which == "mass":
            return dijet.mass
        if which == "pt":
            return dijet.pt
        if which == "eta":
            return dijet.eta
        if which == "abs_eta":
            return abs(dijet.eta)
        if which == "phi":
            return dijet.phi
        if which == "energy":
            return dijet.energy
        raise ValueError(f"Unknown which: {which}")

    build_dibjet.inputs = ["HHBJet.{pt,eta,phi,mass}"]

    def build_hh(events, which=None):
        dijet = build_dibjet(events)
        dilep = build_dilep(events)
        hs = ak.concatenate([dijet[..., None], dilep[..., None]], axis=1)
        if which == "dr":
            return delta_r12(hs)
        hh = hs.sum(axis=1)
        if which is None:
            return hh * 1
        if which == "mass":
            return hh.mass
        if which == "pt":
            return hh.pt
        if which == "eta":
            return hh.eta
        if which == "abs_eta":
            return abs(hh.eta)
        if which == "phi":
            return hh.phi
        if which == "energy":
            return hh.energy
        raise ValueError(f"Unknown which: {which}")

    build_hh.inputs = build_dibjet.inputs + build_dilep.inputs

    # dibjet variables
    add_variable(
        config,
        name="dibjet_energy",
        expression=partial(build_dibjet, which="energy"),
        aux={"inputs": build_dibjet.inputs},
        binning=(40, 40, 300),
        unit="GeV",
        x_title=r"$E_{bb}$",
    )
    add_variable(
        config,
        name="dibjet_mass",
        expression=partial(build_dibjet, which="mass"),
        aux={"inputs": build_dibjet.inputs},
        binning=(30, 0, 300),
        unit="GeV",
        x_title=r"$m_{bb}$",
    )
    add_variable(
        config,
        name="dibjet_pt",
        expression=partial(build_dibjet, which="pt"),
        aux={"inputs": build_dibjet.inputs},
        binning=(40, 0, 200),
        unit="GeV",
        x_title=r"$p_{T,bb}$",
    )
    add_variable(
        config,
        name="dibjet_eta",
        expression=partial(build_dibjet, which="eta"),
        aux={"inputs": build_dibjet.inputs},
        binning=(50, -5, 5),
        x_title=r"$\eta_{bb}$",
    )
    add_variable(
        config,
        name="dibjet_phi",
        expression=partial(build_dibjet, which="phi"),
        aux={"inputs": build_dibjet.inputs},
        binning=(66, -3.3, 3.3),
        x_title=r"$\phi_{bb}$",
    )
    add_variable(
        config,
        name="dibjet_dr",
        expression=partial(build_dibjet, which="dr"),
        aux={"inputs": build_dibjet.inputs},
        binning=(30, 0, 6),
        x_title=r"$\Delta R_{bb}$",
    )

    def build_nbjets(events, which=None):
        wp = "medium"
        if which == "btagPNetB":
            wp_value = config.x.btag_working_points["particleNet"][wp]
        elif which == "btagDeepFlavB":
            wp_value = config.x.btag_working_points["deepjet"][wp]
        else:
            raise ValueError(f"Unknown which: {which}")
        bjet_mask = events.Jet[which] >= wp_value
        objects = events.Jet[bjet_mask]
        objects_num = ak.num(objects, axis=1)
        return objects_num

    build_nbjets.inputs = ["Jet.{btagPNetB,btagDeepFlavB}"]

    add_variable(
        config,
        name="nbjets_deepjet",
        expression=partial(build_nbjets, which="btagDeepFlavB"),
        aux={"inputs": build_nbjets.inputs},
        binning=(11, -0.5, 10.5),
        x_title=r"Number of b-jets (DeepJet medium)",
        discrete_x=True,
    )
    add_variable(
        config,
        name="nbjets_pnet",
        expression=partial(build_nbjets, which="btagPNetB"),
        aux={"inputs": build_nbjets.inputs},
        binning=(11, -0.5, 10.5),
        x_title=r"Number of b-jets (PNet medium)",
        discrete_x=True,
    )

    # dilepton variables
    add_variable(
        config,
        name="dilep_energy",
        expression=partial(build_dilep, which="energy"),
        aux={"inputs": build_dilep.inputs},
        binning=(40, 40, 300),
        unit="GeV",
        x_title=r"$E_{ll}$",
    )
    add_variable(
        config,
        name="dilep_mass",
        expression=partial(build_dilep, which="mass"),
        aux={"inputs": build_dilep.inputs},
        binning=(40, 40, 120),
        unit="GeV",
        x_title=r"$m_{ll}$",
    )
    add_variable(
        config,
        name="dilep_pt",
        expression=partial(build_dilep, which="pt"),
        aux={"inputs": build_dilep.inputs},
        binning=(40, 0, 200),
<<<<<<< HEAD
        unit="GeV",
        x_title=r"$p_{T,ll}$",
    )
    add_variable(
        config,
        name="dilep_eta",
        expression=partial(build_dilep, which="eta"),
        aux={"inputs": build_dilep.inputs},
        binning=(50, -5, 5),
        unit="GeV",
        x_title=r"$\eta_{ll}$",
    )
    add_variable(
        config,
        name="dilep_phi",
        expression=partial(build_dilep, which="phi"),
        aux={"inputs": build_dilep.inputs},
        binning=(66, -3.3, 3.3),
        unit="GeV",
=======
        unit="GeV",
        x_title=r"$p_{T,ll}$",
    )
    add_variable(
        config,
        name="dilep_eta",
        expression=partial(build_dilep, which="eta"),
        aux={"inputs": build_dilep.inputs},
        binning=(50, -5, 5),
        unit="GeV",
        x_title=r"$\eta_{ll}$",
    )
    add_variable(
        config,
        name="dilep_phi",
        expression=partial(build_dilep, which="phi"),
        aux={"inputs": build_dilep.inputs},
        binning=(66, -3.3, 3.3),
        unit="GeV",
>>>>>>> 03519a61
        x_title=r"$\phi_{ll}$",
    )
    add_variable(
        config,
        name="dilep_dr",
        expression=partial(build_dilep, which="dr"),
        aux={"inputs": build_dilep.inputs},
        binning=(30, 0, 6),
        x_title=r"$\Delta R_{ll}$",
    )

    # hh variables
    add_variable(
        config,
        name="hh_energy",
        expression=partial(build_hh, which="energy"),
        aux={"inputs": build_hh.inputs},
        binning=(35, 100, 800),
        unit="GeV",
        x_title=r"$E_{ll+bb}$",
    )
    add_variable(
        config,
        name="hh_mass",
        expression=partial(build_hh, which="mass"),
        aux={"inputs": build_hh.inputs},
        binning=(50, 0, 1000),
        unit="GeV",
        x_title=r"$m_{ll+bb}$",
    )
    add_variable(
        config,
        name="hh_pt",
        expression=partial(build_hh, which="pt"),
        aux={"inputs": build_hh.inputs},
        binning=(40, 0, 400),
        unit="GeV",
        x_title=r"$p_{T,ll+bb}$",
    )
    add_variable(
        config,
        name="hh_eta",
        expression=partial(build_hh, which="eta"),
        aux={"inputs": build_hh.inputs},
        binning=(50, -5, 5),
<<<<<<< HEAD
        unit="GeV",
        x_title=r"$\eta_{ll+bb}$",
    )
    add_variable(
        config,
        name="hh_phi",
        expression=partial(build_hh, which="phi"),
        aux={"inputs": build_hh.inputs},
        binning=(66, -3.3, 3.3),
        unit="GeV",
=======
        unit="GeV",
        x_title=r"$\eta_{ll+bb}$",
    )
    add_variable(
        config,
        name="hh_phi",
        expression=partial(build_hh, which="phi"),
        aux={"inputs": build_hh.inputs},
        binning=(66, -3.3, 3.3),
        unit="GeV",
>>>>>>> 03519a61
        x_title=r"$\phi_{ll+bb}$",
    )
    add_variable(
        config,
        name="hh_dr",
        expression=partial(build_hh, which="dr"),
        aux={"inputs": build_hh.inputs},
        binning=(30, 0, 6),
        x_title=r"$\Delta R_{ll,bb}$",
    )

    # single lepton variables
    # single electron
    add_variable(
        config,
        name="e1_pt",
        expression="Electron.pt[:, 0]",
        binning=(30, 0, 150),
        x_title=r"Leading electron $p_{T}$",
    )
    add_variable(
        config,
        name="e2_pt",
        expression="Electron.pt[:,1]",
        binning=(30, 0, 150),
        x_title=r"Subleading electron $p_{T}$",
    )
    add_variable(
        config,
        name="e1_eta",
        expression="Electron.eta[:,0]",
        binning=(50, -2.5, 2.5),
        x_title=r"Leading electron $\eta$",
    )
    add_variable(
        config,
        name="e2_eta",
        expression="Electron.eta[:,1]",
        binning=(50, -2.5, 2.5),
        x_title=r"Subleading electron $\eta$",
    )
    add_variable(
        config,
        name="e1_phi",
        expression="Electron.phi[:,0]",
        binning=(66, -3.3, 3.3),
        x_title=r"Leading electron $\phi$",
    )
    add_variable(
        config,
        name="e2_phi",
        expression="Electron.phi[:,1]",
        binning=(66, -3.3, 3.3),
        x_title=r"Subleading electron $\phi$",
    )

    # single tau
    add_variable(
        config,
        name="tau1_pt",
        expression="Tau.pt[:, 0]",
        binning=(30, 0, 150),
        x_title=r"Leading tau p$_{T}$",
    )
    add_variable(
        config,
        name="tau2_pt",
        expression="Tau.pt[:,1]",
        binning=(30, 0, 150),
        x_title=r"Subleading tau $p_{T}$",
    )
    add_variable(
        config,
        name="tau1_eta",
        expression="Tau.eta[:,0]",
        binning=(50, -2.5, 2.5),
        x_title=r"Leading tau $\eta$",
    )
    add_variable(
        config,
        name="tau2_eta",
        expression="Tau.eta[:,1]",
        binning=(50, -2.5, 2.5),
        x_title=r"Subleading tau $\eta$",
    )
    add_variable(
        config,
        name="tau1_phi",
        expression="Tau.phi[:,0]",
        binning=(66, -3.3, 3.3),
        x_title=r"Leading tau $\phi$",
    )
    add_variable(
        config,
        name="tau2_phi",
        expression="Tau.phi[:,1]",
        binning=(66, -3.3, 3.3),
        x_title=r"Subleading tau $\phi$",
    )

    # single mu
    add_variable(
        config,
        name="mu1_pt",
        expression="Muon.pt[:,0]",
        binning=(30, 0, 150),
        x_title=r"Leading muon $p_{T}$",
    )
    add_variable(
        config,
        name="mu2_pt",
        expression="Muon.pt[:,1]",
        binning=(30, 0, 150),
        x_title=r"Subleading muon $p_{T}$",
    )
    add_variable(
        config,
        name="mu1_eta",
        expression="Muon.eta[:,0]",
        binning=(50, -2.5, 2.5),
        x_title=r"Leading muon $\eta$",
    )
    add_variable(
        config,
        name="mu2_eta",
        expression="Muon.eta[:,1]",
        binning=(50, -2.5, 2.5),
        x_title=r"Subleading muon $\eta$",
    )
    add_variable(
        config,
        name="mu1_phi",
        expression="Muon.phi[:,0]",
        binning=(66, -3.3, 3.3),
        x_title=r"Leading muon $\phi$",
    )
    add_variable(
        config,
        name="mu2_phi",
        expression="Muon.phi[:,1]",
        binning=(66, -3.3, 3.3),
        x_title=r"Subleading muon $\phi$",
<<<<<<< HEAD
=======
    )

    add_variable(
        config,
        name="njets",
        expression=lambda events: ak.num(events.Jet["pt"], axis=1),
        aux={"inputs": {"Jet.pt"}},
        binning=(11, -0.5, 10.5),
        x_title=r"Number of jets",
>>>>>>> 03519a61
    )

    add_variable(
        config,
        name="njets",
        expression=lambda events: ak.num(events.Jet["pt"], axis=1),
        aux={"inputs": {"Jet.pt"}},
        binning=(11, -0.5, 10.5),
        x_title=r"Number of jets",
    )

    add_variable(
        config,
        name="pair_type",
        binning=(4, -1.5, 2.5),
        x_title="Pair type",
    )
    add_variable(
        config,
        name="decay_mode1",
        binning=(14, -2.5, 11.5),
        x_title="Decay mode 1",
    )
    add_variable(
        config,
        name="decay_mode2",
        binning=(14, -2.5, 11.5),
        x_title="Decay mode 2",
    )
    add_variable(
        config,
        name="lepton1.charge",
        binning=(4, -2.5, 1.5),
        x_title="Lepton1 charge",
    )
    add_variable(
        config,
        name="lepton2.charge",
        binning=(4, -2.5, 1.5),
        x_title="Lepton2 charge",
    )
    add_variable(
        config,
        name="has_fatjet",
        binning=(3, -1.5, 1.5),
        x_title="Has fatjet",
    )
    add_variable(
        config,
        name="has_jet_pair",
        binning=(3, -1.5, 1.5),
        x_title="Has jet pair",
    )
    add_variable(
        config,
        name="year_flag",
        binning=(9, -1.5, 7.5),
        x_title="Year flag",
    )

    for obj in ["lepton1", "lepton2", "bjet1", "bjet2", "fatjet", "htt", "hbb", "htthbb"]:
        add_variable(
            config,
            name=f"{obj}.px",
            binning=(100, -300, 300),
            x_title=rf"{obj} $p_{{x}}$",
            unit="GeV",
        )
        add_variable(
            config,
            name=f"{obj}.py",
            binning=(100, -300, 300),
            x_title=rf"{obj} $p_{{y}}$",
            unit="GeV",
        )
        add_variable(
            config,
            name=f"{obj}.pz",
            binning=(100, -300, 300),
            x_title=rf"{obj} $p_{{z}}$",
            unit="GeV",
        )
        add_variable(
            config,
            name=f"{obj}.energy",
            binning=(100, 0, 500),
            x_title=rf"{obj} Energy",
            unit="GeV",
        )
        add_variable(
            config,
            name=f"{obj}.mass",
            binning=(100, 0, 500),
            x_title=rf"{obj} mass",
            unit="GeV",
        )


    for proc in ["hh", "tt", "dy"]:
        # outputs of the resonant pDNN at SM-like mass and spin values
        add_variable(
            config,
            name=f"res_pdnn_{proc}",
            expression=f"res_pdnn_s0_m500_{proc}",
            binning=(25, 0.0, 1.0),
            x_title=rf"{proc.upper()} output node, res. pDNN$_{{m_{{HH}}=500\,GeV,s=0}}$",
        )

        # outputs of the resonant DNN trained over flat masses
        add_variable(
            config,
            name=f"res_dnn_{proc}",
            expression=f"res_dnn_{proc}",
            binning=(25, 0.0, 1.0),
            x_title=rf"{proc.upper()} output node, res. DNN",
        )

        add_variable(
            config,
            name=f"res_dnn_{proc}_fine",
            expression=f"res_dnn_{proc}",
            binning=(5000, 0.0, 1.0),
            x_title=rf"{proc.upper()} output bin, res. DNN",
            aux={"x_transformations": "equal_distance_with_indices"},
        )


# helper to add a variable to the config with some defaults
def add_variable(config: od.Config, *args, **kwargs) -> od.Variable:
    kwargs.setdefault("null_value", EMPTY_FLOAT)

    # create the variable
    variable = config.add_variable(*args, **kwargs)

    # defaults
    if not variable.has_aux("underflow"):
        variable.x.underflow = True
    if not variable.has_aux("overflow"):
        variable.x.overflow = True

    return variable<|MERGE_RESOLUTION|>--- conflicted
+++ resolved
@@ -37,10 +37,6 @@
         expression="luminosityBlock",
         binning=(1, 0.0, 5000.0),
         x_title="Luminosity block",
-<<<<<<< HEAD
-=======
-        discrete_x=True,
->>>>>>> 03519a61
     )
     add_variable(
         config,
@@ -101,7 +97,6 @@
         binning=(40, 0.0, 400.0),
         unit="GeV",
         x_title=r"Subleading jet $p_{T}$",
-<<<<<<< HEAD
     )
     add_variable(
         config,
@@ -112,18 +107,6 @@
     )
     add_variable(
         config,
-=======
-    )
-    add_variable(
-        config,
-        name="jet2_eta",
-        expression="Jet.eta[:,1]",
-        binning=(30, -3.0, 3.0),
-        x_title=r"Subleading jet $\eta$",
-    )
-    add_variable(
-        config,
->>>>>>> 03519a61
         name="jet2_phi",
         expression="Jet.phi[:,1]",
         binning=(66, -3.3, 3.3),
@@ -419,7 +402,6 @@
         expression=partial(build_dilep, which="pt"),
         aux={"inputs": build_dilep.inputs},
         binning=(40, 0, 200),
-<<<<<<< HEAD
         unit="GeV",
         x_title=r"$p_{T,ll}$",
     )
@@ -439,27 +421,6 @@
         aux={"inputs": build_dilep.inputs},
         binning=(66, -3.3, 3.3),
         unit="GeV",
-=======
-        unit="GeV",
-        x_title=r"$p_{T,ll}$",
-    )
-    add_variable(
-        config,
-        name="dilep_eta",
-        expression=partial(build_dilep, which="eta"),
-        aux={"inputs": build_dilep.inputs},
-        binning=(50, -5, 5),
-        unit="GeV",
-        x_title=r"$\eta_{ll}$",
-    )
-    add_variable(
-        config,
-        name="dilep_phi",
-        expression=partial(build_dilep, which="phi"),
-        aux={"inputs": build_dilep.inputs},
-        binning=(66, -3.3, 3.3),
-        unit="GeV",
->>>>>>> 03519a61
         x_title=r"$\phi_{ll}$",
     )
     add_variable(
@@ -505,7 +466,6 @@
         expression=partial(build_hh, which="eta"),
         aux={"inputs": build_hh.inputs},
         binning=(50, -5, 5),
-<<<<<<< HEAD
         unit="GeV",
         x_title=r"$\eta_{ll+bb}$",
     )
@@ -516,18 +476,6 @@
         aux={"inputs": build_hh.inputs},
         binning=(66, -3.3, 3.3),
         unit="GeV",
-=======
-        unit="GeV",
-        x_title=r"$\eta_{ll+bb}$",
-    )
-    add_variable(
-        config,
-        name="hh_phi",
-        expression=partial(build_hh, which="phi"),
-        aux={"inputs": build_hh.inputs},
-        binning=(66, -3.3, 3.3),
-        unit="GeV",
->>>>>>> 03519a61
         x_title=r"$\phi_{ll+bb}$",
     )
     add_variable(
@@ -670,8 +618,6 @@
         expression="Muon.phi[:,1]",
         binning=(66, -3.3, 3.3),
         x_title=r"Subleading muon $\phi$",
-<<<<<<< HEAD
-=======
     )
 
     add_variable(
@@ -681,7 +627,299 @@
         aux={"inputs": {"Jet.pt"}},
         binning=(11, -0.5, 10.5),
         x_title=r"Number of jets",
->>>>>>> 03519a61
+    )
+    add_variable(
+        config,
+        name="dibjet_phi",
+        expression=partial(build_dibjet, which="phi"),
+        aux={"inputs": build_dibjet.inputs},
+        binning=(66, -3.3, 3.3),
+        x_title=r"$\phi_{bb}$",
+    )
+    add_variable(
+        config,
+        name="dibjet_dr",
+        expression=partial(build_dibjet, which="dr"),
+        aux={"inputs": build_dibjet.inputs},
+        binning=(30, 0, 6),
+        x_title=r"$\Delta R_{bb}$",
+    )
+
+    def build_nbjets(events, which=None):
+        wp = "medium"
+        if which == "btagPNetB":
+            wp_value = config.x.btag_working_points["particleNet"][wp]
+        elif which == "btagDeepFlavB":
+            wp_value = config.x.btag_working_points["deepjet"][wp]
+        else:
+            raise ValueError(f"Unknown which: {which}")
+        bjet_mask = events.Jet[which] >= wp_value
+        objects = events.Jet[bjet_mask]
+        objects_num = ak.num(objects, axis=1)
+        return objects_num
+
+    build_nbjets.inputs = ["Jet.{btagPNetB,btagDeepFlavB}"]
+
+    add_variable(
+        config,
+        name="nbjets_deepjet",
+        expression=partial(build_nbjets, which="btagDeepFlavB"),
+        aux={"inputs": build_nbjets.inputs},
+        binning=(11, -0.5, 10.5),
+        x_title=r"Number of b-jets (DeepJet medium)",
+        discrete_x=True,
+    )
+    add_variable(
+        config,
+        name="nbjets_pnet",
+        expression=partial(build_nbjets, which="btagPNetB"),
+        aux={"inputs": build_nbjets.inputs},
+        binning=(11, -0.5, 10.5),
+        x_title=r"Number of b-jets (PNet medium)",
+        discrete_x=True,
+    )
+
+    # dilepton variables
+    add_variable(
+        config,
+        name="dilep_energy",
+        expression=partial(build_dilep, which="energy"),
+        aux={"inputs": build_dilep.inputs},
+        binning=(40, 40, 300),
+        unit="GeV",
+        x_title=r"$E_{ll}$",
+    )
+    add_variable(
+        config,
+        name="dilep_mass",
+        expression=partial(build_dilep, which="mass"),
+        aux={"inputs": build_dilep.inputs},
+        binning=(40, 40, 120),
+        unit="GeV",
+        x_title=r"$m_{ll}$",
+    )
+    add_variable(
+        config,
+        name="dilep_pt",
+        expression=partial(build_dilep, which="pt"),
+        aux={"inputs": build_dilep.inputs},
+        binning=(40, 0, 200),
+        unit="GeV",
+        x_title=r"$p_{T,ll}$",
+    )
+    add_variable(
+        config,
+        name="dilep_eta",
+        expression=partial(build_dilep, which="eta"),
+        aux={"inputs": build_dilep.inputs},
+        binning=(50, -5, 5),
+        unit="GeV",
+        x_title=r"$\eta_{ll}$",
+    )
+    add_variable(
+        config,
+        name="dilep_phi",
+        expression=partial(build_dilep, which="phi"),
+        aux={"inputs": build_dilep.inputs},
+        binning=(66, -3.3, 3.3),
+        unit="GeV",
+        x_title=r"$\phi_{ll}$",
+    )
+    add_variable(
+        config,
+        name="dilep_dr",
+        expression=partial(build_dilep, which="dr"),
+        aux={"inputs": build_dilep.inputs},
+        binning=(30, 0, 6),
+        x_title=r"$\Delta R_{ll}$",
+    )
+
+    # hh variables
+    add_variable(
+        config,
+        name="hh_energy",
+        expression=partial(build_hh, which="energy"),
+        aux={"inputs": build_hh.inputs},
+        binning=(35, 100, 800),
+        unit="GeV",
+        x_title=r"$E_{ll+bb}$",
+    )
+    add_variable(
+        config,
+        name="hh_mass",
+        expression=partial(build_hh, which="mass"),
+        aux={"inputs": build_hh.inputs},
+        binning=(50, 0, 1000),
+        unit="GeV",
+        x_title=r"$m_{ll+bb}$",
+    )
+    add_variable(
+        config,
+        name="hh_pt",
+        expression=partial(build_hh, which="pt"),
+        aux={"inputs": build_hh.inputs},
+        binning=(40, 0, 400),
+        unit="GeV",
+        x_title=r"$p_{T,ll+bb}$",
+    )
+    add_variable(
+        config,
+        name="hh_eta",
+        expression=partial(build_hh, which="eta"),
+        aux={"inputs": build_hh.inputs},
+        binning=(50, -5, 5),
+        unit="GeV",
+        x_title=r"$\eta_{ll+bb}$",
+    )
+    add_variable(
+        config,
+        name="hh_phi",
+        expression=partial(build_hh, which="phi"),
+        aux={"inputs": build_hh.inputs},
+        binning=(66, -3.3, 3.3),
+        unit="GeV",
+        x_title=r"$\phi_{ll+bb}$",
+    )
+    add_variable(
+        config,
+        name="hh_dr",
+        expression=partial(build_hh, which="dr"),
+        aux={"inputs": build_hh.inputs},
+        binning=(30, 0, 6),
+        x_title=r"$\Delta R_{ll,bb}$",
+    )
+
+    # single lepton variables
+    # single electron
+    add_variable(
+        config,
+        name="e1_pt",
+        expression="Electron.pt[:, 0]",
+        binning=(30, 0, 150),
+        x_title=r"Leading electron $p_{T}$",
+    )
+    add_variable(
+        config,
+        name="e2_pt",
+        expression="Electron.pt[:,1]",
+        binning=(30, 0, 150),
+        x_title=r"Subleading electron $p_{T}$",
+    )
+    add_variable(
+        config,
+        name="e1_eta",
+        expression="Electron.eta[:,0]",
+        binning=(50, -2.5, 2.5),
+        x_title=r"Leading electron $\eta$",
+    )
+    add_variable(
+        config,
+        name="e2_eta",
+        expression="Electron.eta[:,1]",
+        binning=(50, -2.5, 2.5),
+        x_title=r"Subleading electron $\eta$",
+    )
+    add_variable(
+        config,
+        name="e1_phi",
+        expression="Electron.phi[:,0]",
+        binning=(66, -3.3, 3.3),
+        x_title=r"Leading electron $\phi$",
+    )
+    add_variable(
+        config,
+        name="e2_phi",
+        expression="Electron.phi[:,1]",
+        binning=(66, -3.3, 3.3),
+        x_title=r"Subleading electron $\phi$",
+    )
+
+    # single tau
+    add_variable(
+        config,
+        name="tau1_pt",
+        expression="Tau.pt[:, 0]",
+        binning=(30, 0, 150),
+        x_title=r"Leading tau p$_{T}$",
+    )
+    add_variable(
+        config,
+        name="tau2_pt",
+        expression="Tau.pt[:,1]",
+        binning=(30, 0, 150),
+        x_title=r"Subleading tau $p_{T}$",
+    )
+    add_variable(
+        config,
+        name="tau1_eta",
+        expression="Tau.eta[:,0]",
+        binning=(50, -2.5, 2.5),
+        x_title=r"Leading tau $\eta$",
+    )
+    add_variable(
+        config,
+        name="tau2_eta",
+        expression="Tau.eta[:,1]",
+        binning=(50, -2.5, 2.5),
+        x_title=r"Subleading tau $\eta$",
+    )
+    add_variable(
+        config,
+        name="tau1_phi",
+        expression="Tau.phi[:,0]",
+        binning=(66, -3.3, 3.3),
+        x_title=r"Leading tau $\phi$",
+    )
+    add_variable(
+        config,
+        name="tau2_phi",
+        expression="Tau.phi[:,1]",
+        binning=(66, -3.3, 3.3),
+        x_title=r"Subleading tau $\phi$",
+    )
+
+    # single mu
+    add_variable(
+        config,
+        name="mu1_pt",
+        expression="Muon.pt[:,0]",
+        binning=(30, 0, 150),
+        x_title=r"Leading muon $p_{T}$",
+    )
+    add_variable(
+        config,
+        name="mu2_pt",
+        expression="Muon.pt[:,1]",
+        binning=(30, 0, 150),
+        x_title=r"Subleading muon $p_{T}$",
+    )
+    add_variable(
+        config,
+        name="mu1_eta",
+        expression="Muon.eta[:,0]",
+        binning=(50, -2.5, 2.5),
+        x_title=r"Leading muon $\eta$",
+    )
+    add_variable(
+        config,
+        name="mu2_eta",
+        expression="Muon.eta[:,1]",
+        binning=(50, -2.5, 2.5),
+        x_title=r"Subleading muon $\eta$",
+    )
+    add_variable(
+        config,
+        name="mu1_phi",
+        expression="Muon.phi[:,0]",
+        binning=(66, -3.3, 3.3),
+        x_title=r"Leading muon $\phi$",
+    )
+    add_variable(
+        config,
+        name="mu2_phi",
+        expression="Muon.phi[:,1]",
+        binning=(66, -3.3, 3.3),
+        x_title=r"Subleading muon $\phi$",
     )
 
     add_variable(
