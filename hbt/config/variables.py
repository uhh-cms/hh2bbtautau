# coding: utf-8

"""
Definition of variables.
"""

from __future__ import annotations

from functools import partial

import order as od
import numpy as np

from columnflow.columnar_util import EMPTY_FLOAT, attach_coffea_behavior, default_coffea_collections
from columnflow.util import maybe_import

from hbt.util import create_lvector_xyz

np = maybe_import("numpy")
ak = maybe_import("awkward")


def add_variables(config: od.Config) -> None:
    """
    Adds all variables to a *config*.
    """
    add_variable(
        config,
        name="event",
        expression="event",
        binning=(1, 0.0, 1.0e9),
        x_title="Event number",
        discrete_x=True,
    )
    add_variable(
        config,
        name="run",
        expression="run",
        binning=(1, 100000.0, 500000.0),
        x_title="Run number",
        discrete_x=True,
    )
    add_variable(
        config,
        name="lumi",
        expression="luminosityBlock",
        binning=(1, 0.0, 5000.0),
        x_title="Luminosity block",
        discrete_x=True,
    )
    add_variable(
        config,
        name="n_hhbtag",
        expression="n_hhbtag",
        binning=(4, -0.5, 3.5),
        x_title="Number of HH b-tags",
        discrete_x=True,
    )
    def build_ht(events):
        objects = ak.concatenate([events.Electron * 1, events.Muon * 1, events.Tau * 1, events.Jet * 1], axis=1)[:, :]
        objects_sum = objects.sum(axis=1)
        return objects_sum.pt
    build_ht.inputs = ["{Electron,Muon,Tau,Jet}.{pt,eta,phi,mass}"]
    add_variable(
        config,
        name="ht",
        expression=partial(build_ht),
        aux={"inputs": build_ht.inputs},
        binning=[0, 80, 120, 160, 200, 240, 280, 320, 400, 500, 600, 800],
        unit="GeV",
        x_title="HT",
    )
    add_variable(
        config,
        name="ht_binned",
        expression=partial(build_ht),
        aux={"inputs": build_ht.inputs},
        binning=[0, 20, 40, 60, 80, 100, 120, 140, 160, 180, 200, 220, 240],
        unit="GeV",
        x_title="HT",
    )
    add_variable(
        config,
        name="ht_binned_fine",
        expression=partial(build_ht),
        aux={"inputs": build_ht.inputs},
        binning=[0, 5, 10, 15, 20, 25, 30, 35, 40, 45, 50, 55, 60],
        unit="GeV",
        x_title="HT",
    )
    add_variable(
        config,
        name="jet_pt",
        expression="Jet.pt",
        binning=(40, 0.0, 400.0),
        unit="GeV",
        x_title=r"all Jet $p_{T}$",
    )
    add_variable(
        config,
        name="jet1_pt",
        expression="Jet.pt[:,0]",
        binning=(40, 0.0, 400.0),
        unit="GeV",
        x_title=r"Leading jet $p_{T}$",
    )
    add_variable(
        config,
        name="jet1_eta",
        expression="Jet.eta[:,0]",
        binning=(30, -3.0, 3.0),
        x_title=r"Leading jet $\eta$",
    )
    add_variable(
        config,
        name="jet1_phi",
        expression="Jet.phi[:,0]",
        binning=(66, -3.3, 3.3),
        x_title=r"Leading jet $\phi$",
    )
    add_variable(
        config,
        name="jet1_chEmEF",
        expression="Jet.chEmEF[:,0]",
        binning=(40, 0.0, 0.2),
        x_title="Leading jet chEmEF",
    )
    add_variable(
        config,
        name="jet1_muEF",
        expression="Jet.muEF[:,0]",
        binning=(40, 0.6, 1.0),
        x_title="Leading jet muEF",
    )
    add_variable(
        config,
        name="jet2_pt",
        expression="Jet.pt[:,1]",
        binning=(40, 0.0, 400.0),
        unit="GeV",
        x_title=r"Subleading jet $p_{T}$",
    )
    add_variable(
        config,
        name="jet2_eta",
        expression="Jet.eta[:,1]",
        binning=(30, -3.0, 3.0),
        x_title=r"Subleading jet $\eta$",
    )
    add_variable(
        config,
        name="jet2_phi",
        expression="Jet.phi[:,1]",
        binning=(66, -3.3, 3.3),
        x_title=r"Subleading jet $\phi$",
    )
    add_variable(
        config,
        name="met_pt",
        expression="PuppiMET.pt",
        binning=(40, 0, 200),
        x_title=r"MET $p_T$",
    )
    add_variable(
        config,
        name="met_phi",
        expression="PuppiMET.phi",
        binning=(66, -3.3, 3.3),
        x_title=r"MET $\phi$",
    )
    add_variable(
        config,
        name="met_px",
        expression=lambda events: events.PuppiMET.px,
        aux={"inputs": ["PuppiMET.{pt,phi}"]},
        binning=(50, -250, 250),
        x_title=r"MET $p_x$",
    )
    add_variable(
        config,
        name="met_py",
        expression=lambda events: events.PuppiMET.py,
        aux={"inputs": ["PuppiMET.{pt,phi}"]},
        binning=(50, -250, 250),
        x_title=r"MET $p_y$",
    )
    for n in range(1, 2 + 1):
        for v in ["px", "py", "pz"]:
            add_variable(
                config,
                name=f"reg_dnn_nu{n}_{v}",
                binning=(40, -150, 150),
                x_title=rf"Regressed $\nu_{n} {v}$",
            )

    def build_reg_h(events, which=None):
        import numpy as np
        vis_leps = ak.concatenate([events.Electron * 1, events.Muon * 1, events.Tau * 1], axis=1)[:, :2]
        ref_phi = vis_leps.sum(axis=1).phi
        def rotate_px_py(px, py):
            new_phi = np.arctan2(py, px) + ref_phi  # mind the "+"
            pt = (px**2 + py**2)**0.5
            return pt * np.cos(new_phi), pt * np.sin(new_phi)
        nu1 = create_lvector_xyz(*rotate_px_py(events.reg_dnn_nu1_px, events.reg_dnn_nu1_py), events.reg_dnn_nu1_pz)
        nu2 = create_lvector_xyz(*rotate_px_py(events.reg_dnn_nu2_px, events.reg_dnn_nu2_py), events.reg_dnn_nu2_pz)
        if which == "nus":
            return nu1, nu2
        # build the higgs
        h = ak.concatenate([nu1[:, None] * 1, nu2[:, None] * 1, vis_leps], axis=1).sum(axis=1)
        if which is None:
            return h
        if which == "mass":
            return h.mass
        raise ValueError(f"Unknown which: {which}")
    build_reg_h.inputs = ["{Electron,Muon,Tau}.{pt,eta,phi,mass}", "reg_dnn_nu{1,2}_p{x,y,z}"]
    add_variable(
        config,
        name="reg_h_mass",
        expression=partial(build_reg_h, which="mass"),
        aux={"inputs": build_reg_h.inputs},
        binning=(50, 0.0, 250.0),
        x_title=r"Regressed $m_{H}$",
    )

    def build_vis_h(events, which=None):
        vis_h = ak.concatenate([events.Electron * 1, events.Muon * 1, events.Tau * 1], axis=1)[:, :2].sum(axis=1)
        if which is None:
            return vis_h
        if which == "mass":
            return vis_h.mass
        raise ValueError(f"Unknown which: {which}")
    build_vis_h.inputs = ["{Electron,Muon,Tau}.{pt,eta,phi,mass}"]
    add_variable(
        config,
        name="vis_h_mass",
        expression=partial(build_vis_h, which="mass"),
        aux={"inputs": build_vis_h.inputs},
        binning=(50, 0.0, 250.0),
        x_title=r"Visible $m_{H}$",
    )

    def build_reg_met(events, which=None):
        nu1, nu2 = build_reg_h(events, which="nus")
        if which == "px":
            return nu1.px + nu2.px
        if which == "py":
            return nu1.py + nu2.py
        raise ValueError(f"Unknown which: {which}")
    build_reg_met.inputs = build_reg_h.inputs

    add_variable(
        config,
        name="reg_met_px",
        expression=partial(build_reg_met, which="px"),
        aux={"inputs": build_reg_met.inputs},
        binning=(50, -250.0, 250.0),
        x_title=r"Regressed $\nu_1 p_x + \nu_2 p_x$",
    )
    add_variable(
        config,
        name="reg_met_py",
        expression=partial(build_reg_met, which="py"),
        aux={"inputs": build_reg_met.inputs},
        binning=(50, -250.0, 250.0),
        x_title=r"Regressed $\nu_1 p_y + \nu_2 p_y$",
    )

    # weights
    add_variable(
        config,
        name="mc_weight",
        expression="mc_weight",
        binning=(200, -10, 10),
        x_title="MC weight",
    )
    add_variable(
        config,
        name="pu_weight",
        expression="pu_weight",
        binning=(40, 0, 2),
        x_title="Pileup weight",
    )
    add_variable(
        config,
        name="normalized_pu_weight",
        expression="normalized_pu_weight",
        binning=(40, 0, 2),
        x_title="Normalized pileup weight",
    )
    add_variable(
        config,
        name="btag_weight",
        expression="btag_weight",
        binning=(60, 0, 3),
        x_title="b-tag weight",
    )
    add_variable(
        config,
        name="normalized_btag_weight",
        expression="normalized_btag_weight",
        binning=(60, 0, 3),
        x_title="Normalized b-tag weight",
    )
    add_variable(
        config,
        name="normalized_njet_btag_weight",
        expression="normalized_njet_btag_weight",
        binning=(60, 0, 3),
        x_title="$N_{jet}$ normalized b-tag weight",
    )

    # cutflow variables
    add_variable(
        config,
        name="cf_njet",
        expression="cutflow.n_jet",
        binning=(17, -0.5, 16.5),
        x_title="Jet multiplicity",
        discrete_x=True,
    )
    add_variable(
        config,
        name="cf_ht",
        expression="cutflow.ht",
        binning=(40, 0.0, 400.0),
        unit="GeV",
        x_title=r"$H_{T}$",
    )
    add_variable(
        config,
        name="cf_jet1_pt",
        expression="cutflow.jet1_pt",
        binning=(40, 0.0, 400.0),
        unit="GeV",
        x_title=r"Leading jet $p_{T}$",
    )
    add_variable(
        config,
        name="cf_jet1_eta",
        expression="cutflow.jet1_eta",
        binning=(40, -5.0, 5.0),
        x_title=r"Leading jet $\eta$",
    )
    add_variable(
        config,
        name="cf_jet1_phi",
        expression="cutflow.jet1_phi",
        binning=(66, -3.3, 3.3),
        x_title=r"Leading jet $\phi$",
    )
    add_variable(
        config,
        name="cf_jet2_pt",
        expression="cutflow.jet2_pt",
        binning=(40, 0.0, 400.0),
        unit="GeV",
        x_title=r"Subleading jet $p_{T}$",
    )

    # build variables for dilepton, dijet, and hh
    def delta_r12(vectors):
        # delta r between first two elements
        dr = ak.firsts(vectors[:, :1], axis=1).delta_r(ak.firsts(vectors[:, 1:2], axis=1))
        return ak.fill_none(dr, EMPTY_FLOAT)

    def build_dilep(events, which=None):
        leps = ak.concatenate([events.Electron * 1, events.Muon * 1, events.Tau * 1], axis=1)[:, :2]
        if which == "dr":
            return delta_r12(leps)
        dilep = leps.sum(axis=1)
        if which is None:
            return dilep * 1
        if which == "mass":
            return dilep.mass
        if which == "pt":
            return dilep.pt
        if which == "eta":
            return dilep.eta
        if which == "abs_eta":
            return abs(dilep.eta)
        if which == "phi":
            return dilep.phi
        if which == "energy":
            return dilep.energy
        raise ValueError(f"Unknown which: {which}")

    build_dilep.inputs = ["{Electron,Muon,Tau}.{pt,eta,phi,mass}"]

    def build_dibjet(events, which=None):
        events = attach_coffea_behavior(events, {"HHBJet": default_coffea_collections["Jet"]})
        hhbjets = events.HHBJet[:, :2]
        if which == "dr":
            return delta_r12(hhbjets)
        dijet = hhbjets.sum(axis=1)
        if which is None:
            return dijet * 1
        if which == "mass":
            return dijet.mass
        if which == "pt":
            return dijet.pt
        if which == "eta":
            return dijet.eta
        if which == "abs_eta":
            return abs(dijet.eta)
        if which == "phi":
            return dijet.phi
        if which == "energy":
            return dijet.energy
        raise ValueError(f"Unknown which: {which}")

    build_dibjet.inputs = ["HHBJet.{pt,eta,phi,mass}"]

    def build_hh(events, which=None):
        dijet = build_dibjet(events)
        dilep = build_dilep(events)
        hs = ak.concatenate([dijet[..., None], dilep[..., None]], axis=1)
        if which == "dr":
            return delta_r12(hs)
        hh = hs.sum(axis=1)
        if which is None:
            return hh * 1
        if which == "mass":
            return hh.mass
        if which == "pt":
            return hh.pt
        if which == "eta":
            return hh.eta
        if which == "abs_eta":
            return abs(hh.eta)
        if which == "phi":
            return hh.phi
        if which == "energy":
            return hh.energy
        raise ValueError(f"Unknown which: {which}")

    build_hh.inputs = build_dibjet.inputs + build_dilep.inputs

    # dibjet variables
    add_variable(
        config,
        name="dibjet_energy",
        expression=partial(build_dibjet, which="energy"),
        aux={"inputs": build_dibjet.inputs},
        binning=(40, 40, 300),
        unit="GeV",
        x_title=r"$E_{bb}$",
    )
    add_variable(
        config,
        name="dibjet_mass",
        expression=partial(build_dibjet, which="mass"),
        aux={"inputs": build_dibjet.inputs},
        binning=(30, 0, 300),
        unit="GeV",
        x_title=r"$m_{bb}$",
    )
    add_variable(
        config,
        name="dibjet_pt",
        expression=partial(build_dibjet, which="pt"),
        aux={"inputs": build_dibjet.inputs},
        binning=(40, 0, 200),
        unit="GeV",
        x_title=r"$p_{T,bb}$",
    )
    add_variable(
        config,
        name="dibjet_eta",
        expression=partial(build_dibjet, which="eta"),
        aux={"inputs": build_dibjet.inputs},
        binning=(50, -5, 5),
        x_title=r"$\eta_{bb}$",
    )
    add_variable(
        config,
        name="dibjet_phi",
        expression=partial(build_dibjet, which="phi"),
        aux={"inputs": build_dibjet.inputs},
        binning=(66, -3.3, 3.3),
        x_title=r"$\phi_{bb}$",
    )
    add_variable(
        config,
        name="dibjet_dr",
        expression=partial(build_dibjet, which="dr"),
        aux={"inputs": build_dibjet.inputs},
        binning=(30, 0, 6),
        x_title=r"$\Delta R_{bb}$",
    )

    def build_nbjets(events, which=None):
        wp = "medium"
        if which == "btagPNetB":
            wp_value = config.x.btag_working_points["particleNet"][wp]
        elif which == "btagDeepFlavB":
            wp_value = config.x.btag_working_points["deepjet"][wp]
        else:
            raise ValueError(f"Unknown which: {which}")
        bjet_mask = events.Jet[which] >= wp_value
        objects = events.Jet[bjet_mask]
        objects_num = ak.num(objects, axis=1)
        return objects_num

    build_nbjets.inputs = ["Jet.{btagPNetB,btagDeepFlavB}"]

    add_variable(
        config,
        name="nbjets_deepjet",
        expression=partial(build_nbjets, which="btagDeepFlavB"),
        aux={"inputs": build_nbjets.inputs},
        binning=(11, -0.5, 10.5),
        x_title=r"Number of b-jets (DeepJet medium)",
        discrete_x=True,
    )
    add_variable(
        config,
        name="nbjets_pnet",
        expression=partial(build_nbjets, which="btagPNetB"),
        aux={"inputs": build_nbjets.inputs},
        binning=(11, -0.5, 10.5),
        x_title=r"Number of b-jets (PNet medium)",
        discrete_x=True,
    )

    add_variable(
        config,
        name="nbjets_pnet_overflow",
        expression=partial(build_nbjets, which="btagPNetB"),
        aux={"inputs": build_nbjets.inputs, "overflow": True},
        binning=(4, -0.5, 3.5),
        x_title=r"Number of b-jets (PNet medium)",
        discrete_x=True,
    )

    add_variable(
        config,
        name="nbjets_pnet_no_overflow",
        expression=partial(build_nbjets, which="btagPNetB"),
        aux={"inputs": build_nbjets.inputs, "overflow": False},
        binning=(4, -0.5, 3.5),
        x_title=r"Number of b-jets (PNet medium)",
        discrete_x=True,
    )

    # variables for DY studies
    add_variable(
        config,
        name="gen_dilepton_pt",
        expression="gen_dilepton_pt",
        binning=(40, 0, 200),
        unit="GeV",
        x_title=r"$p^{gen}_{T,ll}$",
    )
    add_variable(
        config,
        name="binned_njets",
        expression=lambda events: ak.num(events.Jet["pt"], axis=1),
        aux={"inputs": {"Jet.pt"}},
        binning=[-0.5, 0.5, 1.5, 2.5, 3.5, 4.5, 7.5, 10.5],
        x_title=r"Number of jets",
    )

    # dilepton variables
    add_variable(
        config,
        name="dilep_energy",
        expression=partial(build_dilep, which="energy"),
        aux={"inputs": build_dilep.inputs},
        binning=(40, 40, 300),
        unit="GeV",
        x_title=r"$E_{ll}$",
    )
    add_variable(
        config,
        name="dilep_mass",
        expression=partial(build_dilep, which="mass"),
        aux={"inputs": build_dilep.inputs},
        binning=(40, 40, 120),
        unit="GeV",
        x_title=r"$m_{ll}$",
    )
    add_variable(
        config,
        name="dilep_pt",
        expression=partial(build_dilep, which="pt"),
        aux={"inputs": build_dilep.inputs},
        binning=(40, 0, 200),
        # binning=np.linspace(0, 80, 33).tolist() + np.linspace(80, 200, 25).tolist()[1:],
        unit="GeV",
        x_title=r"$p_{T,ll}$",
    )
    add_variable(
        config,
        name="dilep_pt_low",
        expression=partial(build_dilep, which="pt"),
        aux={"inputs": build_dilep.inputs, "overflow": False, "underflow": False},
        binning=(50, 0, 50),
        unit="GeV",
        x_title=r"$p_{T,ll}$",
    )
    add_variable(
        config,
        name="dilep_eta",
        expression=partial(build_dilep, which="eta"),
        aux={"inputs": build_dilep.inputs},
        binning=(50, -5, 5),
        unit="GeV",
        x_title=r"$\eta_{ll}$",
    )
    add_variable(
        config,
        name="dilep_phi",
        expression=partial(build_dilep, which="phi"),
        aux={"inputs": build_dilep.inputs},
        binning=(66, -3.3, 3.3),
        unit="GeV",
        x_title=r"$\phi_{ll}$",
    )
    add_variable(
        config,
        name="dilep_dr",
        expression=partial(build_dilep, which="dr"),
        aux={"inputs": build_dilep.inputs},
        binning=(30, 0, 6),
        x_title=r"$\Delta R_{ll}$",
    )

    # dijet variables (for Peter's chekcs...)
    """
    add_variable(
        config,
        name="dijet_pt",
        expression= lambda events: events.Jet.pt[:,0]+events.Jet.pt[:,1],
        binning=(40, 0.0, 400.0),
        unit="GeV",
        x_title=r"$p_{T,jet1+jet2}$",
    )
    add_variable(
        config,
        name="dijet_diff_pt",
        expression= lambda events: events.Jet.pt[:,0]-events.Jet.pt[:,1],
        binning=(40, 0.0, 400.0),
        unit="GeV",
        x_title=r"$p_{T,jet1-jet2}$",
    )
    """
    # DY wegithts
    add_variable(
        config,
        name="dy_weight",
        expression="dy_weight",
        binning=(40, 0.8, 1.5),
        x_title="DY weight (gen)",
    )

    # zoomed in variables for CCLUB dy enriched region
    add_variable(
        config,
        name="dyc_dilep_mass",
        expression=partial(build_dilep, which="mass"),
        aux={"inputs": build_dilep.inputs},
        binning=(40, 70, 110),
        unit="GeV",
        x_title=r"$DYC m_{ll}$",
    )
    add_variable(
        config,
        name="dyc_dilep_eta",
        expression=partial(build_dilep, which="eta"),
        aux={"inputs": build_dilep.inputs},
        binning=(50, -2.3, 2.3),
        unit="GeV",
        x_title=r"$DYC \eta_{ll}$",
    )
    add_variable(
        config,
        name="dyc_jet1_pt",
        expression="Jet.pt[:,0]",
        binning=(40, 20.0, 220.0),
        unit="GeV",
        x_title=r"DYC Leading jet $p_{T}$",
    )
    add_variable(
        config,
        name="dyc_jet1_eta",
        expression="Jet.eta[:,0]",
        binning=(30, -3.0, 3.0),
        x_title=r"DYC Leading jet $\eta$",
    )

    # hh variables
    add_variable(
        config,
        name="hh_energy",
        expression=partial(build_hh, which="energy"),
        aux={"inputs": build_hh.inputs},
        binning=(35, 100, 800),
        unit="GeV",
        x_title=r"$E_{ll+bb}$",
    )
    add_variable(
        config,
        name="hh_mass",
        expression=partial(build_hh, which="mass"),
        aux={"inputs": build_hh.inputs},
        binning=(50, 0, 1000),
        unit="GeV",
        x_title=r"$m_{ll+bb}$",
    )
    add_variable(
        config,
        name="hh_pt",
        expression=partial(build_hh, which="pt"),
        aux={"inputs": build_hh.inputs},
        binning=(40, 0, 400),
        unit="GeV",
        x_title=r"$p_{T,ll+bb}$",
    )
    add_variable(
        config,
        name="hh_eta",
        expression=partial(build_hh, which="eta"),
        aux={"inputs": build_hh.inputs},
        binning=(50, -5, 5),
        unit="GeV",
        x_title=r"$\eta_{ll+bb}$",
    )
    add_variable(
        config,
        name="hh_phi",
        expression=partial(build_hh, which="phi"),
        aux={"inputs": build_hh.inputs},
        binning=(66, -3.3, 3.3),
        unit="GeV",
        x_title=r"$\phi_{ll+bb}$",
    )
    add_variable(
        config,
        name="hh_dr",
        expression=partial(build_hh, which="dr"),
        aux={"inputs": build_hh.inputs},
        binning=(30, 0, 6),
        x_title=r"$\Delta R_{ll,bb}$",
    )

    # single lepton variables
    # single electron
    add_variable(
        config,
        name="e1_pt",
        expression="Electron.pt[:, 0]",
        binning=(30, 0, 150),
        x_title=r"Leading electron $p_{T}$",
    )
    add_variable(
        config,
        name="e2_pt",
        expression="Electron.pt[:,1]",
        binning=(30, 0, 150),
        x_title=r"Subleading electron $p_{T}$",
    )
    add_variable(
        config,
        name="e1_eta",
        expression="Electron.eta[:,0]",
        binning=(50, -2.5, 2.5),
        x_title=r"Leading electron $\eta$",
    )
    add_variable(
        config,
        name="e2_eta",
        expression="Electron.eta[:,1]",
        binning=(50, -2.5, 2.5),
        x_title=r"Subleading electron $\eta$",
    )
    add_variable(
        config,
        name="e1_phi",
        expression="Electron.phi[:,0]",
        binning=(66, -3.3, 3.3),
        x_title=r"Leading electron $\phi$",
    )
    add_variable(
        config,
        name="e2_phi",
        expression="Electron.phi[:,1]",
        binning=(66, -3.3, 3.3),
        x_title=r"Subleading electron $\phi$",
    )

    # single tau
    add_variable(
        config,
        name="tau1_pt",
        expression="Tau.pt[:, 0]",
        binning=(30, 0, 150),
        x_title=r"Leading tau p$_{T}$",
    )
    add_variable(
        config,
        name="tau2_pt",
        expression="Tau.pt[:,1]",
        binning=(30, 0, 150),
        x_title=r"Subleading tau $p_{T}$",
    )
    add_variable(
        config,
        name="tau1_eta",
        expression="Tau.eta[:,0]",
        binning=(50, -2.5, 2.5),
        x_title=r"Leading tau $\eta$",
    )
    add_variable(
        config,
        name="tau2_eta",
        expression="Tau.eta[:,1]",
        binning=(50, -2.5, 2.5),
        x_title=r"Subleading tau $\eta$",
    )
    add_variable(
        config,
        name="tau1_phi",
        expression="Tau.phi[:,0]",
        binning=(66, -3.3, 3.3),
        x_title=r"Leading tau $\phi$",
    )
    add_variable(
        config,
        name="tau2_phi",
        expression="Tau.phi[:,1]",
        binning=(66, -3.3, 3.3),
        x_title=r"Subleading tau $\phi$",
    )

    # single mu
    add_variable(
        config,
        name="mu1_pt",
        expression="Muon.pt[:,0]",
        binning=(30, 0, 150),
        x_title=r"Leading muon $p_{T}$",
    )
    add_variable(
        config,
        name="mu2_pt",
        expression="Muon.pt[:,1]",
        binning=(30, 0, 150),
        x_title=r"Subleading muon $p_{T}$",
    )
    add_variable(
        config,
        name="mu1_eta",
        expression="Muon.eta[:,0]",
        binning=(50, -2.5, 2.5),
        x_title=r"Leading muon $\eta$",
    )
    add_variable(
        config,
        name="mu2_eta",
        expression="Muon.eta[:,1]",
        binning=(50, -2.5, 2.5),
        x_title=r"Subleading muon $\eta$",
    )
    add_variable(
        config,
        name="mu1_phi",
        expression="Muon.phi[:,0]",
        binning=(66, -3.3, 3.3),
        x_title=r"Leading muon $\phi$",
    )
    add_variable(
        config,
        name="mu2_phi",
        expression="Muon.phi[:,1]",
        binning=(66, -3.3, 3.3),
        x_title=r"Subleading muon $\phi$",
    )

    add_variable(
        config,
        name="njets",
        expression=lambda events: ak.num(events.Jet["pt"], axis=1),
        aux={"inputs": {"Jet.pt"}},
        binning=(11, -0.5, 10.5),
        x_title="Number of jets",
    )

    add_variable(
        config,
        name="njets_overflow",
        expression=lambda events: ak.num(events.Jet["pt"], axis=1),
        aux={"inputs": {"Jet.pt"}, "overflow": True},
        binning=(8, -0.5, 7.5),
        x_title="Number of jets",
    )

    add_variable(
        config,
        name="nvbf_jets",
        expression=lambda events: ak.num(events.VBFJet["pt"], axis=1),
        aux={"inputs": {"VBFJet.pt"}},
        binning=(11, -0.5, 10.5),
        x_title="Number of VBF jets",
    )

    add_variable(
        config,
        name="vbfjet1_pt",
        expression="VBFJet.pt[:,0]",
        binning=(40, 0.0, 400.0),
        unit="GeV",
        x_title=r"Leading VBF jet $p_{T}$",
    )

    add_variable(
        config,
        name="vbfjet2_pt",
        expression="VBFJet.pt[:,1]",
        binning=(40, 0.0, 400.0),
        unit="GeV",
        x_title=r"Subleading VBF jet $p_{T}$",
    )

    add_variable(
        config,
        name="ntotal_jets",
        expression=lambda events: ak.num(events.Jet["pt"], axis=1) + ak.num(events.VBFJet["pt"], axis=1),
        aux={"inputs": {"Jet.pt", "VBFJet.pt"}},
        binning=(11, -0.5, 10.5),
        x_title="Number of jets (total)",
    )

    for proc in ["hh", "tt", "dy"]:
        # outputs of the resonant pDNN at SM-like mass and spin values
        add_variable(
            config,
            name=f"res_pdnn_{proc}",
            expression=f"res_pdnn_s0_m500_{proc}",
            binning=(25, 0.0, 1.0),
            x_title=rf"{proc.upper()} output node, res. pDNN$_{{m_{{HH}}=500\,GeV,s=0}}$",
        )

        # outputs of the resonant DNN trained over flat masses
        add_variable(
            config,
            name=f"res_dnn_{proc}",
            expression=f"res_dnn_{proc}",
            binning=(25, 0.0, 1.0),
            x_title=rf"{proc.upper()} output node, res. DNN",
        )

        add_variable(
            config,
            name=f"res_dnn_{proc}_fine",
            expression=f"res_dnn_{proc}",
            binning=np.linspace(0.0, 0.8, 801).tolist() + np.linspace(0.8, 1.0, 1001)[1:].tolist(),
            x_title=rf"{proc.upper()} output bin, res. DNN",
            aux={"x_transformations": "equal_distance_with_indices"},
        )

        add_variable(
            config,
            name=f"run3_dnn_moe_{proc}_fine",
            expression=f"run3_dnn_moe_{proc}",
            binning=(5000, 0.0, 1.0),
            x_title=rf"DNN {proc.upper()} output node",
        )

        add_variable(
            config,
<<<<<<< HEAD
            name=f"run3_dnn_moe_{proc}",
            expression=f"run3_dnn_moe_{proc}",
            binning=(25, 0.0, 1.0),
=======
            name=f"run3_dnn_moe_{proc}_fine_5k",
            expression=f"run3_dnn_moe_{proc}",
            binning=(5000, 0.0, 1.0),
            x_title=rf"DNN {proc.upper()} output node",
            aux={"x_transformations": "equal_distance_with_indices"},
        )

        add_variable(
            config,
            name=f"run3_dnn_simple_{proc}_fine",
            expression=f"run3_dnn_simple_{proc}",
            binning=np.linspace(0.0, 0.8, 801).tolist() + np.linspace(0.8, 1.0, 1001)[1:].tolist(),
>>>>>>> 39f9c192
            x_title=rf"DNN {proc.upper()} output node",
        )

        add_variable(
            config,
            name=f"run3_dnn_simple_kl1_{proc}_fine",
            expression=f"run3_dnn_simple_kl1_{proc}",
            binning=np.linspace(0.0, 0.8, 801).tolist() + np.linspace(0.8, 1.0, 1001)[1:].tolist(),
            x_title=rf"DNN {proc.upper()} output node",
            aux={"x_transformations": "equal_distance_with_indices"},
        )

        add_variable(
            config,
            name=f"run3_dnn_simple_kl0_{proc}_fine",
            expression=f"run3_dnn_simple_kl0_{proc}",
            binning=np.linspace(0.0, 0.8, 801).tolist() + np.linspace(0.8, 1.0, 1001)[1:].tolist(),
            x_title=rf"DNN {proc.upper()} output node",
            aux={"x_transformations": "equal_distance_with_indices"},
        )

        add_variable(
            config,
            name=f"run3_dnn_simple_allkl_{proc}_fine",
            expression=f"run3_dnn_simple_allkl_{proc}",
            binning=np.linspace(0.0, 0.8, 801).tolist() + np.linspace(0.8, 1.0, 1001)[1:].tolist(),
            x_title=rf"DNN {proc.upper()} output node",
            aux={"x_transformations": "equal_distance_with_indices"},
        )


# helper to add a variable to the config with some defaults
def add_variable(config: od.Config, *args, **kwargs) -> od.Variable:
    kwargs.setdefault("null_value", EMPTY_FLOAT)

    # create the variable
    variable = config.add_variable(*args, **kwargs)

    # defaults
    if not variable.has_aux("underflow"):
        variable.x.underflow = True
    if not variable.has_aux("overflow"):
        variable.x.overflow = True

    return variable<|MERGE_RESOLUTION|>--- conflicted
+++ resolved
@@ -968,11 +968,31 @@
 
         add_variable(
             config,
-<<<<<<< HEAD
             name=f"run3_dnn_moe_{proc}",
             expression=f"run3_dnn_moe_{proc}",
             binning=(25, 0.0, 1.0),
-=======
+            x_title=rf"DNN {proc.upper()} output node",
+        )
+
+        add_variable(
+            config,
+            name=f"run3_dnn_moe_{proc}_10",
+            expression=f"run3_dnn_moe_{proc}",
+            binning=(10, 0.0, 1.0),
+            x_title=rf"DNN {proc.upper()} output node",
+        )
+
+        add_variable(
+            config,
+            name=f"run3_dnn_moe_{proc}_fine",
+            expression=f"run3_dnn_moe_{proc}",
+            binning=np.linspace(0.0, 0.8, 801).tolist() + np.linspace(0.8, 1.0, 1001)[1:].tolist(),
+            x_title=rf"DNN {proc.upper()} output node",
+            aux={"x_transformations": "equal_distance_with_indices"},
+        )
+
+        add_variable(
+            config,
             name=f"run3_dnn_moe_{proc}_fine_5k",
             expression=f"run3_dnn_moe_{proc}",
             binning=(5000, 0.0, 1.0),
@@ -985,8 +1005,8 @@
             name=f"run3_dnn_simple_{proc}_fine",
             expression=f"run3_dnn_simple_{proc}",
             binning=np.linspace(0.0, 0.8, 801).tolist() + np.linspace(0.8, 1.0, 1001)[1:].tolist(),
->>>>>>> 39f9c192
             x_title=rf"DNN {proc.upper()} output node",
+            aux={"x_transformations": "equal_distance_with_indices"},
         )
 
         add_variable(
