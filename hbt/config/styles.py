# coding: utf-8

"""
Style definitions.
"""

from __future__ import annotations

import re
from collections import defaultdict

import order as od

from columnflow.util import DotDict, try_int
from columnflow.types import Callable


def setup_plot_styles(config: od.Config) -> None:
    """
    Setup plot styles.
    """
    # general settings
    config.x.default_general_settings = {
        "cms_label": "wip", "whitespace_fraction": 0.31,
    }

    # default component configs
    gridspec = {
        "height_ratios": [3, 0.9],
    }
    legend = {
        "borderpad": 0, "borderaxespad": 1.2, "columnspacing": 1.8, "labelspacing": 0.28, "fontsize": 16,
        "cf_line_breaks": True, "cf_short_labels": False,
    }
    ratio = {
        "yloc": "center",
    }
    annotate = {
        "fontsize": 18, "style": "italic", "xycoords": "axes fraction", "xy": (0.035, 0.955),
    }

    # wide legend
    # - 3 columns, backgrounds in first 2 columns
    # - shortened process labels
    # - changed annotation (channel) position to fit right under legend
    wide_legend = legend | {
        "ncols": 3, "loc": "upper left", "cf_entries_per_column": legend_entries_per_column, "cf_short_labels": True,
    }
    annotate_wide = annotate | {
        "xy": (0.035, 0.765),
    }

    # wide extended legend, same as wide legend except
    # - process labels are not shortened
    # - annotation (channel) moved slightly down to fut under (now taller) legend
    wide_ext_legend = wide_legend | {
        "cf_short_labels": False,
    }
    annotate_wide_ext = annotate_wide | {
        "xy": (0.035, 0.750),
    }

    big_legend = legend | {
        "ncols": 1, "fontsize": 20,
    }

    # construct named style configs
    config.x.custom_style_config_groups = {
        "default": (default_cfg := {
            "gridspec_cfg": gridspec,
            "rax_cfg": ratio,
            "legend_cfg": legend,
            "annotate_cfg": annotate,
        }),
        "big_legend": {
            **default_cfg,
            "legend_cfg": big_legend,
        },
        "wide_legend": (wide_legend_cfg := {
            **default_cfg,
            "legend_cfg": wide_legend,
            "annotate_cfg": annotate_wide,
        }),
        "wide_ext_legend": {
            **wide_legend_cfg,
            "legend_cfg": wide_ext_legend,
            "annotate_cfg": annotate_wide_ext,
        },
        "small_legend": {
            "legend_cfg": {"ncols": 2, "fontsize": 10, "columnspacing": 0.6},
        },
        "very_small_legend": {
            "legend_cfg": {"ncols": 2, "fontsize": 8, "columnspacing": 0.6},
        },
    }

    config.x.default_custom_style_config = "wide_legend"
    config.x.default_blinding_threshold = 0


def stylize_processes(config: od.Config) -> None:
    """
    Adds process colors and adjust labels.
    """
    cfg = config

    # recommended cms colors
    # see https://cms-analysis.docs.cern.ch/guidelines/plotting/colors
    cfg.x.colors = DotDict(
        bright_blue="#3f90da",
        dark_blue="#011c87",
        purple="#832db6",
        aubergine="#964a8b",
        yellow="#f7c331",
        bright_orange="#ffa90e",
        dark_orange="#e76300",
        red="#bd1f01",
        teal="#92dadd",
        grey="#94a4a2",
        brown="#a96b59",
        green="#30c300",
        dark_green="#269c00",
    )

    ggf_colors = {
        "0": cfg.x.colors.bright_orange,
        "1": cfg.x.colors.dark_blue,
        "2p45": cfg.x.colors.red,
        "5": cfg.x.colors.green,
    }

    for kl in ["0", "1", "2p45", "5"]:
        if (p := config.get_process(f"hh_ggf_hbb_htt_kl{kl}_kt1", default=None)):
<<<<<<< HEAD
            # if kl == "0":
            #     p.color1 = cfg.x.colors.bright_blue
            # elif kl == "1":
            #     p.color1 = cfg.x.colors.dark_blue
            # elif kl == "2p45":
            #     p.color1 = cfg.x.colors.dark_orange
            # elif kl == "5":
            #     p.color1 = cfg.x.colors.grey
            p.color1 = cfg.x.colors.dark_blue
            kappa_label = create_kappa_label(**{r"\lambda": kl, "t": "1"})
=======
            # p.color1 = cfg.x.colors.dark_blue
            p.color1 = ggf_colors.get(kl, cfg.x.colors.dark_blue)
            kappa_label = create_kappa_label(**{r"\lambda": kl, "t": "1"}, group=False)
>>>>>>> f2f04ac3
            p.label = rf"$HH_{{ggf}} \rightarrow bb\tau\tau$ __SCALE____SHORT____BREAK__({kappa_label})"

    for kv, k2v, kl in [
        ("1", "1", "1"),
        ("1", "0", "1"),
        ("1", "2", "1"),
        ("1", "1", "2"),
        ("1p74", "1p37", "14p4"),
        ("m0p012", "0p03", "10p2"),
        ("m0p758", "1p44", "m19p3"),
        ("m0p962", "0p959", "m1p43"),
        ("m1p21", "1p94", "m0p94"),
        ("m1p6", "2p72", "m1p36"),
        ("m1p83", "3p57", "m3p39"),
        ("m2p12", "3p87", "m5p96"),
    ]:
        if (p := config.get_process(f"hh_vbf_hbb_htt_kv{kv}_k2v{k2v}_kl{kl}", default=None)):
            p.color1 = cfg.x.colors.brown
            kappa_label = create_kappa_label(**{"2V": k2v, r"\lambda": kl, "V": kv})
            p.label = rf"$HH_{{vbf}} \rightarrow bb\tau\tau$ __SCALE____SHORT____BREAK__({kappa_label})"

    if (p := config.get_process("h", default=None)):
        p.color1 = cfg.x.colors.teal

    if (p := config.get_process("tt", default=None)):
        p.color1 = cfg.x.colors.bright_orange
        p.label = r"$t\bar{t}$"

    if (p := config.get_process("st", default=None)):
        p.color1 = cfg.x.colors.purple

    if (p := config.get_process("dy", default=None)):
        p.color1 = cfg.x.colors.bright_blue

    if (p := config.get_process("vv", default=None)):
        p.color1 = cfg.x.colors.yellow

    if (p := config.get_process("vvv", default=None)):
        p.color1 = cfg.x.colors.yellow

    if (p := config.get_process("multiboson", default=None)):
        p.color1 = cfg.x.colors.yellow

    if (p := config.get_process("w", default=None)):
        p.color1 = cfg.x.colors.aubergine
        p.label = "W"

    if (p := config.get_process("z", default=None)):
        p.color1 = cfg.x.colors.aubergine
        p.label = "Z"

    if (p := config.get_process("v", default=None)):
        p.color1 = cfg.x.colors.aubergine

    if (p := config.get_process("all_v", default=None)):
        p.color1 = cfg.x.colors.aubergine

    if (p := config.get_process("ewk", default=None)):
        p.color1 = cfg.x.colors.dark_orange

    if (p := config.get_process("ttv", default=None)):
        p.color1 = cfg.x.colors.grey
        p.label = r"$t\bar{t} + V$"

    if (p := config.get_process("ttvv", default=None)):
        p.color1 = cfg.x.colors.grey
        p.label = r"$t\bar{t} + VV$"

    if (p := config.get_process("tt_multiboson", default=None)):
        p.color1 = cfg.x.colors.grey

    if (p := config.get_process("qcd", default=None)):
        p.color1 = cfg.x.colors.red


def legend_entries_per_column(ax, handles: list, labels: list, n_cols: int) -> list[int]:
    """
    Controls number of entries such that backgrounds are in the first n - 1 columns, and everything
    else in the last one.
    """
    # get number of background and remaining entries
    n_backgrounds = sum(1 for handle in handles if handle.__class__.__name__ == "StepPatch")
    n_other = len(handles) - n_backgrounds

    # fill number of entries per column
    entries_per_col = n_cols * [0]
    n_bkg_cols = n_cols
    # set last column if non-backgrounds are present
    if n_other:
        entries_per_col[-1] = n_other
        n_bkg_cols -= 1
    # fill background columns
    for i in range(n_bkg_cols):
        entries_per_col[i] = n_backgrounds // n_bkg_cols + (n_backgrounds % n_bkg_cols > i)

    return entries_per_col


def update_handles_labels_factory(remove_mc_stat_label: bool = False) -> Callable:
    """
    Factory to generate a function that updates legend handles and labels given some conditions passed as arguments.
    """
    def remove_mc_stat_label(handles: list, labels: list) -> None:
        for i, label in enumerate(labels):
            if re.match(r"^MC stat\.? unc.*$", label):
                labels.pop(i)
                handles.pop(i)
                break

    # actual update function
    def update_handles_labels(ax, handles: list, labels: list, ncols: int) -> None:
        if remove_mc_stat_label:
            remove_mc_stat_label(handles, labels)

    return update_handles_labels


def kappa_str_to_num(value: str) -> int | float:
    """
    Converts a string-encoded kappa value to an actual number. An integer is returned if possible,
    and a float otherwise. Examples:

    .. code-block:: python

        kappa_str_to_num("1")     # 1
        kappa_str_to_num("2.45")  # 2.45
        kappa_str_to_num("m1p7")  # -1.7
    """
    value = value.replace("p", ".").replace("m", "-")
    return int(value) if try_int(value) else float(value)


def group_kappas(**kappas: dict[str, str]) -> dict[int | float, list[str]]:
    """
    Groups kappa values by their coupling strength. Examples:

    .. code-block:: python

        group_kappas(kl="1", kt="1")           # {1: ["kl", "kt"]}
        group_kappas(kl="2p45", kt="1")        # {2.45: ["kl"], 1: ["kt"]}
        group_kappas(k2v="0", kv="1", kl="1")  # {0: ["k2v"], 1: ["kv", "kl"]}
    """
    str_groups = defaultdict(list)
    for k, v in kappas.items():
        str_groups[v].append(k)

    # convert keys to numbers
    return {kappa_str_to_num(k): v for k, v in str_groups.items()}


def create_kappa_label(*, sep: str = ",", group: bool = True, **kappas: dict[str, str]) -> str:
    # either group or just list kappas
    if group:
        gen = group_kappas(**kappas).items()
    else:
        gen = ((kappa_str_to_num(v), [k]) for k, v in kappas.items())
    # loop over kappas and join them
    parts = []
<<<<<<< HEAD
    for v, _kappas in group_kappas(**kappas).items():
        k_strs = [rf"\kappa_{{{k}}}="for k in _kappas]
        k_str_filled = sep.join([f"{k_str}{v}" for k_str in k_strs])
        parts.append(k_str_filled)
=======
    for v, _kappas in gen:
        k_str = "=".join(rf"\kappa_{{{k}}}"for k in _kappas)
        parts.append(f"{k_str}={v}")
>>>>>>> f2f04ac3
    return "$" + sep.join(parts) + "$"<|MERGE_RESOLUTION|>--- conflicted
+++ resolved
@@ -131,7 +131,6 @@
 
     for kl in ["0", "1", "2p45", "5"]:
         if (p := config.get_process(f"hh_ggf_hbb_htt_kl{kl}_kt1", default=None)):
-<<<<<<< HEAD
             # if kl == "0":
             #     p.color1 = cfg.x.colors.bright_blue
             # elif kl == "1":
@@ -140,13 +139,9 @@
             #     p.color1 = cfg.x.colors.dark_orange
             # elif kl == "5":
             #     p.color1 = cfg.x.colors.grey
-            p.color1 = cfg.x.colors.dark_blue
-            kappa_label = create_kappa_label(**{r"\lambda": kl, "t": "1"})
-=======
             # p.color1 = cfg.x.colors.dark_blue
             p.color1 = ggf_colors.get(kl, cfg.x.colors.dark_blue)
             kappa_label = create_kappa_label(**{r"\lambda": kl, "t": "1"}, group=False)
->>>>>>> f2f04ac3
             p.label = rf"$HH_{{ggf}} \rightarrow bb\tau\tau$ __SCALE____SHORT____BREAK__({kappa_label})"
 
     for kv, k2v, kl in [
@@ -305,14 +300,12 @@
         gen = ((kappa_str_to_num(v), [k]) for k, v in kappas.items())
     # loop over kappas and join them
     parts = []
-<<<<<<< HEAD
-    for v, _kappas in group_kappas(**kappas).items():
-        k_strs = [rf"\kappa_{{{k}}}="for k in _kappas]
-        k_str_filled = sep.join([f"{k_str}{v}" for k_str in k_strs])
-        parts.append(k_str_filled)
-=======
     for v, _kappas in gen:
         k_str = "=".join(rf"\kappa_{{{k}}}"for k in _kappas)
         parts.append(f"{k_str}={v}")
->>>>>>> f2f04ac3
+
+    # for v, _kappas in group_kappas(**kappas).items():
+    #     k_strs = [rf"\kappa_{{{k}}}="for k in _kappas]
+    #     k_str_filled = sep.join([f"{k_str}{v}" for k_str in k_strs])
+    #     parts.append(k_str_filled)
     return "$" + sep.join(parts) + "$"