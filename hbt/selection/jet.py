# coding: utf-8

"""
Jet selection methods.
"""

from __future__ import annotations

from operator import or_
from functools import reduce

import law

from columnflow.selection import Selector, SelectionResult, selector
from columnflow.production.cms.jet import jet_id, fatjet_id
from columnflow.columnar_util import (
    EMPTY_FLOAT, set_ak_column, sorted_indices_from_mask, mask_from_indices, flat_np_view, full_like,
)
from columnflow.util import maybe_import

from hbt.production.hhbtag import hhbtag
from hbt.selection.lepton import trigger_object_matching
from hbt.util import IF_RUN_2

np = maybe_import("numpy")
ak = maybe_import("awkward")


@selector(
    uses={
        jet_id, fatjet_id, hhbtag,
        "fired_trigger_ids", "TrigObj.{pt,eta,phi}",
        "Jet.{pt,eta,phi,mass,jetId}", IF_RUN_2("Jet.puId"),
        "FatJet.{pt,eta,phi,mass,msoftdrop,jetId,subJetIdx1,subJetIdx2}",
        "SubJet.{pt,eta,phi,mass,btagDeepB}",
    },
    produces={
        hhbtag,
        "Jet.hhbtag", "matched_trigger_ids",
    },
)
def jet_selection(
    self: Selector,
    events: ak.Array,
    trigger_results: SelectionResult,
    lepton_results: SelectionResult,
    **kwargs,
) -> tuple[ak.Array, SelectionResult]:
    """
    Jet selection based on ultra-legacy recommendations.

    Resources:
    https://twiki.cern.ch/twiki/bin/view/CMS/JetID?rev=107#nanoAOD_Flags
    https://twiki.cern.ch/twiki/bin/view/CMS/JetID13TeVUL?rev=15#Recommendations_for_the_13_T_AN1
    https://twiki.cern.ch/twiki/bin/view/CMS/PileupJetIDUL?rev=17
    https://twiki.cern.ch/twiki/bin/view/CMSPublic/WorkBookNanoAOD?rev=100#Jets
    """
    is_2016 = self.config_inst.campaign.x.year == 2016
    ch_tautau = self.config_inst.get_channel("tautau")

    # local jet index
    li = ak.local_index(events.Jet)

    # recompute jet ids
    events = self[jet_id](events, **kwargs)
    events = self[fatjet_id](events, **kwargs)

    #
    # default jet selection
    #

    # common ak4 jet mask for normal and vbf jets
    ak4_mask = (
        (events.Jet.jetId == 6) &  # tight plus lepton veto
        ak.all(events.Jet.metric_table(lepton_results.x.leading_taus) > 0.5, axis=2)
    )

    # puId for run 2
    if self.config_inst.campaign.x.run == 2:
        ak4_mask = (
            ak4_mask &
            ((events.Jet.pt >= 50.0) | (events.Jet.puId == (1 if is_2016 else 4)))  # flipped in 2016
        )

    # default jets
    default_mask = (
        ak4_mask &
        (events.Jet.pt > 20.0) &
        (abs(events.Jet.eta) < 2.5)
    )

    #
    # hhb-jet identification
    #

    # get the hhbtag values per jet per event
    events = self[hhbtag](events, default_mask, lepton_results.x.lepton_pair, **kwargs)
    hhbtag_scores = events.hhbtag_score
    # create a mask where only the two highest scoring hhbjets are selected
    score_indices = ak.argsort(hhbtag_scores, axis=1, ascending=False)
    hhbjet_mask = mask_from_indices(score_indices[:, :2], hhbtag_scores)

    # deselect jets in events with less than two valid scores
    hhbjet_mask = hhbjet_mask & (ak.sum(hhbtag_scores != EMPTY_FLOAT, axis=1) >= 2)

    # trigger leg matching for tautau events that were triggered by a tau-tau-jet cross trigger;
    # two strategies were studied a) and b) but strategy a) seems to not comply with how trigger
    # matching should be done and should therefore be ignored.

    false_mask = full_like(events.event, False, dtype=bool)

    # create mask for tautau events that fired and matched tautau trigger
    tt_match_mask = (
        (events.channel_id == ch_tautau.id) &
        ak.any(reduce(
            or_,
            [(events.matched_trigger_ids == tid) for tid in self.trigger_ids_tt],
            false_mask,
        ), axis=1)
    )

    # create a mask to select tautau events that were triggered by a tau-tau-jet cross trigger
    # and passed the tautau matching in the lepton selection
    ttj_mask = (
        (events.channel_id == ch_tautau.id) &
        ak.any(reduce(
            or_,
            [(lepton_results.x.lepton_part_trigger_ids == tid) for tid in self.trigger_ids_ttj],
            false_mask,
        ), axis=1)
    )

    # create mask for tautau events that matched taus in vbf trigger
    ttv_mask = (
        (events.channel_id == ch_tautau.id) &
        ak.any(reduce(
            or_,
            [(lepton_results.x.lepton_part_trigger_ids == tid) for tid in self.trigger_ids_ttv],
            false_mask,
        ), axis=1)
    )

    # we want to remove tautau events for which after trigger and tau tau matching, only ttj/v
    # triggers are under consideration, but the jet leg cannot be matched, so create a mask that
    # rejects these events
    match_at_least_one_trigger = full_like(events.event, True, dtype=bool)

    # prepare to fill the list of matched trigger ids with the events passing tautaujet and vbf
    matched_trigger_ids_list = [events.matched_trigger_ids]

    # only perform this special treatment when applicable
    if ak.any(ttj_mask):
        # store the leading hhbjet
        sel_hhbjet_mask = hhbjet_mask[ttj_mask]
        pt_sorting_indices = ak.argsort(events.Jet.pt[ttj_mask][sel_hhbjet_mask], axis=1, ascending=False)

        # define mask for matched hhbjets
        # constrain to jets with a score and a minimum pt corresponding to the trigger jet leg
        constraints_mask_matched_hhbjet = (
            (hhbjet_mask[ttj_mask] != EMPTY_FLOAT) &
            (events.Jet.pt[ttj_mask] > 60.0)  # ! Note: hardcoded value
        )

        # check which jets can be matched to any of the jet legs
        matching_mask = full_like(events.Jet.pt[ttj_mask], False, dtype=bool)
        for trigger, _, leg_masks in trigger_results.x.trigger_data:
            if trigger.id in self.trigger_ids_ttj:
                trig_objs = events.TrigObj[leg_masks["jet"]]
                trigger_matching_mask = trigger_object_matching(events.Jet[ttj_mask], trig_objs[ttj_mask])

                # update overall matching mask to be used for the hhbjet selection
                matching_mask = (
                    matching_mask |
                    trigger_matching_mask
                )

                # update trigger matching mask with constraints on the jets
                trigger_matching_mask = (
                    trigger_matching_mask &
                    constraints_mask_matched_hhbjet
<<<<<<< HEAD
                )

                # add trigger_id to matched_trigger_ids if the pt-leading jet is matched
                leading_matched = ak.fill_none(
                    ak.firsts(trigger_matching_mask[sel_hhbjet_mask][pt_sorting_indices], axis=1),
                    False,
                )

=======
                )

                # add trigger_id to matched_trigger_ids if the pt-leading jet is matched
                leading_matched = ak.fill_none(
                    ak.firsts(trigger_matching_mask[sel_hhbjet_mask][pt_sorting_indices], axis=1),
                    False,
                )

>>>>>>> 1d843c08
                # cast leading matched mask to event mask
                leading_matched_all_events = full_like(events.event, False, dtype=bool)
                flat_leading_matched_all_events = flat_np_view(leading_matched_all_events)
                flat_leading_matched_all_events[flat_np_view(ttj_mask)] = flat_np_view(leading_matched)

                # store the matched trigger ids
                ids = ak.where(leading_matched_all_events, np.float32(trigger.id), np.float32(np.nan))
                matched_trigger_ids_list.append(ak.singletons(ak.nan_to_none(ids)))

        # store the matched trigger ids
        matched_trigger_ids = ak.concatenate(matched_trigger_ids_list, axis=1)
        # replace the existing column matched_trigger_ids from the lepton selection with the updated one
        events = set_ak_column(events, "matched_trigger_ids", matched_trigger_ids, value_type=np.int32)

        # constrain to jets with a score and a minimum pt corresponding to the trigger jet leg
        matching_mask = (
            matching_mask &
            constraints_mask_matched_hhbjet
        )

        # create a mask to select tautau events that were only triggered by a tau-tau-jet cross trigger
        only_ttj_mask = (
            ttj_mask & ~tt_match_mask & ~ttv_mask
        )

        #
        # a)
        # two hhb-tagged jets must be selected. The highest scoring jet is always selected.
        #  - If this jet happens to match the trigger leg, then the second highest scoring jet is also selected.
        #  - If this is not the case, then the highest scoring jet that matches the trigger leg is selected.
        # ! Note : Apparently the official recommendation is that trigger matching should only be used
        #          to select full events and not for individual objects selection. Thus, this strategy results in bias.
        #

        # # sort matching masks by score first
        # sel_score_indices = score_indices[ttj_mask]
        # sorted_matching_mask = matching_mask[sel_score_indices]
        # # get the position of the highest scoring _and_ matched hhbjet
        # # (this hhbet is guaranteed to be selected)
        # sel_li = ak.local_index(sorted_matching_mask)
        # matched_idx = ak.firsts(sel_li[sorted_matching_mask], axis=1)
        # # the other hhbjet is not required to be matched and is either at the 0th or 1st position
        # # (depending on whether the matched one had the highest score)
        # other_idx = ak.where(matched_idx == 0, 1, 0)
        # # use comparisons between selected indices and the local index to convert back into a mask
        # # and check again that both hhbjets have a score
        # sel_hhbjet_mask = (
        #     (sel_li == ak.fill_none(sel_score_indices[matched_idx[..., None]][..., 0], -1)) |
        #     (sel_li == ak.fill_none(sel_score_indices[other_idx[..., None]][..., 0], -1))
        # ) & (hhbjet_mask[ttj_mask] != EMPTY_FLOAT)

        #
        # b)
        # two hhb-tagged jets must be selected. The highest and second-highest scoring jets are selected.
        #  - If the jet with the highest pt matches the trigger leg, the event is accepted.
        #  - Otherwise the event is rejected if it was only triggered by the tautaujet trigger.
        #

        # check if the pt-leading jet of the two hhbjets is matched for any tautaujet trigger
        # and fold back into hhbjet_mask
        leading_matched = ak.fill_none(ak.firsts(matching_mask[sel_hhbjet_mask][pt_sorting_indices], axis=1), False)

        # cast full leading matched mask to event mask
        full_leading_matched_all_events = full_like(events.event, False, dtype=bool)
        flat_full_leading_matched_all_events = flat_np_view(full_leading_matched_all_events)
        flat_full_leading_matched_all_events[flat_np_view(ttj_mask)] = flat_np_view(leading_matched)

        # remove all events where the matching did not work if they were only triggered by the tautaujet trigger
        match_at_least_one_trigger = ak.where(
            only_ttj_mask & ~flat_full_leading_matched_all_events,
            False,
            match_at_least_one_trigger,
        )

        # cast full leading matched mask to event mask
        full_leading_matched_all_events = full_like(events.event, False, dtype=bool)
        flat_full_leading_matched_all_events = flat_np_view(full_leading_matched_all_events)
        flat_full_leading_matched_all_events[flat_np_view(ttj_mask)] = flat_np_view(leading_matched)

        # remove all events where the matching did not work if they were only triggered by the tautaujet trigger
        match_at_least_one_trigger = ak.where(
            only_ttj_mask & ~flat_full_leading_matched_all_events,
            False,
            match_at_least_one_trigger,
        )

    # validate that either none or two hhbjets were identified
    assert ak.all(((n_hhbjets := ak.sum(hhbjet_mask, axis=1)) == 0) | (n_hhbjets == 2))

    #
    # fat jets
    #

    fatjet_mask = (
        (events.FatJet.jetId == 6) &  # tight plus lepton veto
        (events.FatJet.msoftdrop > 30.0) &
        (events.FatJet.pt > 250.0) &  # ParticleNet not trained for lower values
        (abs(events.FatJet.eta) < 2.5) &
        ak.all(events.FatJet.metric_table(lepton_results.x.leading_taus) > 0.8, axis=2) &
        (events.FatJet.subJetIdx1 >= 0) &
        (events.FatJet.subJetIdx2 >= 0)
    )

    # store fatjet and subjet indices
    fatjet_indices = ak.local_index(events.FatJet.pt)[fatjet_mask]
    subjet_indices = ak.concatenate(
        [
            events.FatJet[fatjet_mask].subJetIdx1[..., None],
            events.FatJet[fatjet_mask].subJetIdx2[..., None],
        ],
        axis=2,
    )

    # check subjet btags (only deepcsv available)
    # note: skipped for now as we do not have a final strategy for run 3 yet
    # wp = ...
    # subjets_btagged = ak.all(events.SubJet[ak.firsts(subjet_indices)].btagDeepB > wp, axis=1)

    #
    # vbf jets
    #

    vbf_mask = (
        ak4_mask &
        (events.Jet.pt > 20.0) &
        (abs(events.Jet.eta) < 4.7) &
        (~hhbjet_mask) &
        ak.all(events.Jet.metric_table(events.SubJet[subjet_indices[..., 0]]) > 0.4, axis=2) &
        ak.all(events.Jet.metric_table(events.SubJet[subjet_indices[..., 1]]) > 0.4, axis=2)
    )

    # build vectors of vbf jets representing all combinations and apply selections
    vbf1, vbf2 = ak.unzip(ak.combinations(events.Jet[vbf_mask], 2, axis=1))
    vbf_pair = ak.concatenate([vbf1[..., None], vbf2[..., None]], axis=2)
    vbfjj = vbf1 + vbf2
    vbf_pair_mask = (
        (vbfjj.mass > 500.0) &
        (abs(vbf1.eta - vbf2.eta) > 3.0)
    )

    # redefine the trigger matched list after it was updated with tautaujet ids
    matched_trigger_ids_list = [events.matched_trigger_ids]

    # extra requirements for events for which only the tau tau vbf cross trigger fired
    if not self.trigger_ids_ttv:
        cross_vbf_mask = full_like(events.event, False, dtype=bool)
    else:
        ttv_fired_all_matched = full_like(events.event, False, dtype=bool)
        for trigger, _, leg_masks in trigger_results.x.trigger_data:
            if trigger.id in self.trigger_ids_ttv:
                ttv_fired_tt_matched = (
                    (events.channel_id == ch_tautau.id) &
                    ak.any(lepton_results.x.lepton_part_trigger_ids == trigger.id, axis=1)
                )
                # TODO: add vbf jets matching when SF procedure has been decided not available for
                # now, so define the final mask just from the tt matching decision for now
                _ttv_fired_all_matched = ttv_fired_tt_matched
                ttv_fired_all_matched = ttv_fired_all_matched | _ttv_fired_all_matched
                ids = ak.where(_ttv_fired_all_matched, np.float32(trigger.id), np.float32(np.nan))
                matched_trigger_ids_list.append(ak.singletons(ak.nan_to_none(ids)))

        # store the matched trigger ids
        matched_trigger_ids = ak.concatenate(matched_trigger_ids_list, axis=1)
        events = set_ak_column(events, "matched_trigger_ids", matched_trigger_ids, value_type=np.int32)

        # update the "ttv only" mask
        cross_vbf_masks = [events.matched_trigger_ids == tid for tid in self.trigger_ids_ttv]
        cross_vbf_mask = ak.all(reduce(or_, cross_vbf_masks), axis=1)

        # remove all events that fired only vbf trigger but were not matched or
        # that fired vbf and tautaujet triggers and matched the taus but not the jets
        ttv_fired_v_not_matched = (
            # need to match either only vbf or vbf and tautaujet triggers
            (events.channel_id == ch_tautau.id) &  # need to be a tautau event
            ~tt_match_mask &  # need to not match the tautau trigger
            ttv_mask &  # need to match the taus in the vbf trigger
            # need to not match the jet legs in the vbf trigger
            ~ttv_fired_all_matched    # need to not match the jet legs in the vbf trigger
        )
        if ak.any(ttj_mask):
            # case where vbf and tautaujet triggers were both fired
            ttjv_fired_vj_not_matched = (
                ttv_fired_v_not_matched &
                ttj_mask &
                ~full_leading_matched_all_events
            )
            match_at_least_one_trigger = ak.where(
                ttjv_fired_vj_not_matched,
                False,
                match_at_least_one_trigger,
            )
            # case where only vbf trigger was fired
            ttv_fired_v_not_matched = (
                ttv_fired_v_not_matched &
                ~ttj_mask
            )

        match_at_least_one_trigger = ak.where(ttv_fired_v_not_matched, False, match_at_least_one_trigger)

    # impose additional cuts on the vbf pair in case only a ttv trigger fired (and all objects
    # matched), but no other trigger
    vbf_pair_mask = vbf_pair_mask & (
        (~cross_vbf_mask) | (
            (vbfjj.mass > 800) &
            (ak.max(vbf_pair.pt, axis=2) > 140.0) &
            (ak.min(vbf_pair.pt, axis=2) > 60.0)
        )
    )

    # get the index to the pair with the highest pass
    vbf_mass_indices = ak.argsort(vbfjj.mass, axis=1, ascending=False)
    vbf_pair_index = vbf_mass_indices[vbf_pair_mask[vbf_mass_indices]][..., :1]

    # get the two indices referring to jets passing vbf_mask
    # and change them so that they point to jets in the full set, sorted by pt
    vbf_indices_local = ak.concatenate(
        [
            ak.singletons(idx) for idx in
            ak.unzip(ak.firsts(ak.argcombinations(events.Jet[vbf_mask], 2, axis=1)[vbf_pair_index]))
        ],
        axis=1,
    )
    vbfjet_indices = li[vbf_mask][vbf_indices_local]
    vbfjet_indices = vbfjet_indices[ak.argsort(events.Jet[vbfjet_indices].pt, axis=1, ascending=False)]

    #
    # final selection and object construction
    #

    # pt sorted indices to convert mask
    jet_indices = sorted_indices_from_mask(default_mask, events.Jet.pt, ascending=False)

    # get indices of the two hhbjets
    hhbjet_indices = sorted_indices_from_mask(hhbjet_mask, hhbtag_scores, ascending=False)

    # keep indices of default jets that are explicitly not selected as hhbjets for easier handling
    non_hhbjet_indices = sorted_indices_from_mask(
        default_mask & (~hhbjet_mask),
        events.Jet.pt,
        ascending=False,
    )

    # final event selection (only looking at number of default jets for now)
    # perform a cut on ≥1 jet and all other cuts first, and then cut on ≥2, resulting in an
    # additional, _skippable_ step
    jet_sel = (
        (ak.sum(default_mask, axis=1) >= 1) &
        match_at_least_one_trigger
        # add additional cuts here in the future
    )
    jet_sel2 = jet_sel & (ak.sum(default_mask, axis=1) >= 2)

    # some final type conversions
    jet_indices = ak.values_astype(ak.fill_none(jet_indices, 0), np.int32)
    hhbjet_indices = ak.values_astype(hhbjet_indices, np.int32)
    non_hhbjet_indices = ak.values_astype(ak.fill_none(non_hhbjet_indices, 0), np.int32)
    fatjet_indices = ak.values_astype(fatjet_indices, np.int32)
    vbfjet_indices = ak.values_astype(ak.fill_none(vbfjet_indices, 0), np.int32)

    # store some columns
    events = set_ak_column(events, "Jet.hhbtag", hhbtag_scores)

    # build selection results plus new columns (src -> dst -> indices)
    result = SelectionResult(
        steps={
            "jet": jet_sel,
            "jet2": jet_sel2,
            # the btag weight normalization requires a selection with everything but the bjet
            # selection, so add this step here
            # note: there is currently no b-tag discriminant cut at this point, so skip it
            # "bjet_deepjet": jet_sel,
            # "bjet_pnet": jet_sel,  # no need in run 2
        },
        objects={
            "Jet": {
                "Jet": jet_indices,
                "HHBJet": hhbjet_indices,
                "NonHHBJet": non_hhbjet_indices,
                "VBFJet": vbfjet_indices,
            },
            "FatJet": {
                "FatJet": fatjet_indices,
            },
            "SubJet": {
                "SubJet1": subjet_indices[..., 0],
                "SubJet2": subjet_indices[..., 1],
            },
        },
        aux={
            # jet mask that lead to the jet_indices
            "jet_mask": default_mask,
            # used to determine sum of weights in increment_stats
            "n_central_jets": ak.num(jet_indices, axis=1),
        },
    )

    return events, result


@jet_selection.init
def jet_selection_init(self: Selector, **kwargs) -> None:
    # register shifts
    self.shifts |= {
        shift_inst.name
        for shift_inst in self.config_inst.shifts
        if shift_inst.has_tag(("jec", "jer"))
    }


@jet_selection.setup
def jet_selection_setup(self: Selector, task: law.Task, **kwargs) -> None:
    # store ids of tau-tau cross triggers
    self.trigger_ids_tt = [
        trigger.id for trigger in self.config_inst.x.triggers
        if trigger.has_tag("cross_tau_tau")
    ]
    self.trigger_ids_ttj = [
        trigger.id for trigger in self.config_inst.x.triggers
        if trigger.has_tag("cross_tau_tau_jet")
    ]
    self.trigger_ids_ttv = [
        trigger.id for trigger in self.config_inst.x.triggers
        if trigger.has_tag("cross_tau_tau_vbf")
    ]<|MERGE_RESOLUTION|>--- conflicted
+++ resolved
@@ -178,7 +178,6 @@
                 trigger_matching_mask = (
                     trigger_matching_mask &
                     constraints_mask_matched_hhbjet
-<<<<<<< HEAD
                 )
 
                 # add trigger_id to matched_trigger_ids if the pt-leading jet is matched
@@ -187,16 +186,6 @@
                     False,
                 )
 
-=======
-                )
-
-                # add trigger_id to matched_trigger_ids if the pt-leading jet is matched
-                leading_matched = ak.fill_none(
-                    ak.firsts(trigger_matching_mask[sel_hhbjet_mask][pt_sorting_indices], axis=1),
-                    False,
-                )
-
->>>>>>> 1d843c08
                 # cast leading matched mask to event mask
                 leading_matched_all_events = full_like(events.event, False, dtype=bool)
                 flat_leading_matched_all_events = flat_np_view(leading_matched_all_events)
