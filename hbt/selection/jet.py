# coding: utf-8

"""
Jet selection methods.
"""

from __future__ import annotations

from operator import or_
from functools import reduce

import law

from columnflow.selection import Selector, SelectionResult, selector
from columnflow.production.cms.jet import jet_id, fatjet_id
from columnflow.columnar_util import (
    EMPTY_FLOAT, set_ak_column, sorted_indices_from_mask, mask_from_indices, flat_np_view, full_like,
)
from columnflow.util import maybe_import

from hbt.production.hhbtag import hhbtag
from hbt.selection.lepton import trigger_object_matching
from hbt.util import IF_RUN_2

np = maybe_import("numpy")
ak = maybe_import("awkward")


@selector(
    uses={
<<<<<<< HEAD
        hhbtag,
=======
        jet_id, fatjet_id, hhbtag,
>>>>>>> f2f04ac3
        "fired_trigger_ids", "TrigObj.{pt,eta,phi}",
        "Jet.{pt,eta,phi,mass,jetId}", IF_RUN_2("Jet.puId"),
        "FatJet.{pt,eta,phi,mass,msoftdrop,jetId,subJetIdx1,subJetIdx2}",
        "SubJet.{pt,eta,phi,mass,btagDeepB}",
    },
    produces={
<<<<<<< HEAD
        # new columns
=======
        hhbtag,
>>>>>>> f2f04ac3
        "Jet.hhbtag", "matched_trigger_ids",
    },
)
def jet_selection(
    self: Selector,
    events: ak.Array,
    trigger_results: SelectionResult,
    lepton_results: SelectionResult,
    **kwargs,
) -> tuple[ak.Array, SelectionResult]:
    """
    Jet selection based on ultra-legacy recommendations.

    Resources:
    https://twiki.cern.ch/twiki/bin/view/CMS/JetID?rev=107#nanoAOD_Flags
    https://twiki.cern.ch/twiki/bin/view/CMS/JetID13TeVUL?rev=15#Recommendations_for_the_13_T_AN1
    https://twiki.cern.ch/twiki/bin/view/CMS/PileupJetIDUL?rev=17
    https://twiki.cern.ch/twiki/bin/view/CMSPublic/WorkBookNanoAOD?rev=100#Jets
    """
    is_2016 = self.config_inst.campaign.x.year == 2016
    ch_tautau = self.config_inst.get_channel("tautau")

    # local jet index
    li = ak.local_index(events.Jet)

    # recompute jet ids
    events = self[jet_id](events, **kwargs)
    events = self[fatjet_id](events, **kwargs)

    #
    # default jet selection
    #

    # common ak4 jet mask for normal and vbf jets
    ak4_mask = (
        (events.Jet.jetId == 6) &  # tight plus lepton veto
        ak.all(events.Jet.metric_table(lepton_results.x.leading_taus) > 0.5, axis=2)
    )

    # puId for run 2
    if self.config_inst.campaign.x.run == 2:
        ak4_mask = (
            ak4_mask &
            ((events.Jet.pt >= 50.0) | (events.Jet.puId == (1 if is_2016 else 4)))  # flipped in 2016
        )

    # default jets
    default_mask = (
        ak4_mask &
        (events.Jet.pt > 20.0) &
        (abs(events.Jet.eta) < 2.5)
    )

    #
    # hhb-jet identification
    #

    # get the hhbtag values per jet per event
    events = self[hhbtag](events, default_mask, lepton_results.x.lepton_pair, **kwargs)
    hhbtag_scores = events.hhbtag_score
    # create a mask where only the two highest scoring hhbjets are selected
    score_indices = ak.argsort(hhbtag_scores, axis=1, ascending=False)
    hhbjet_mask = mask_from_indices(score_indices[:, :2], hhbtag_scores)

    # deselect jets in events with less than two valid scores
    hhbjet_mask = hhbjet_mask & (ak.sum(hhbtag_scores != EMPTY_FLOAT, axis=1) >= 2)

    # trigger leg matching for tautau events that were triggered by a tau-tau-jet cross trigger;
    # two strategies were studied a) and b) but strategy a) seems to not comply with how trigger
    # matching should be done and should therefore be ignored.

<<<<<<< HEAD
    # create a mask to select tautau events that were triggered by a tau-tau-jet cross trigger
    # and passed the tautau matching in the lepton selection
=======
>>>>>>> f2f04ac3
    false_mask = full_like(events.event, False, dtype=bool)

    # create mask for tautau events that fired and matched tautau trigger
    tt_match_mask = (
        (events.channel_id == ch_tautau.id) &
        ak.any(reduce(
            or_,
            [(events.matched_trigger_ids == tid) for tid in self.trigger_ids_tt],
            false_mask,
        ), axis=1)
    )

    # create a mask to select tautau events that were triggered by a tau-tau-jet cross trigger
    # and passed the tautau matching in the lepton selection
    ttj_mask = (
        (events.channel_id == ch_tautau.id) &
        ak.any(reduce(
            or_,
<<<<<<< HEAD
            [(lepton_results.x.lepton_part_trigger_ids == tid) for tid in self.trigger_ids_ttjc],
=======
            [(lepton_results.x.lepton_part_trigger_ids == tid) for tid in self.trigger_ids_ttj],
>>>>>>> f2f04ac3
            false_mask,
        ), axis=1)
    )

<<<<<<< HEAD
    # create mask for tautau events that fired and matched tautau trigger
    tt_match_mask = (
        (events.channel_id == ch_tautau.id) &
        ak.any(reduce(
            or_,
            [(events.matched_trigger_ids == tid) for tid in self.trigger_ids_tt],
            false_mask,
        ), axis=1)
    )

    # create mask for tautau events that matched taus in vbf trigger
    vbf_tau_trig_matched_mask = (
        (events.channel_id == ch_tautau.id) &
        ak.any(reduce(
            or_,
            [(lepton_results.x.lepton_part_trigger_ids == tid) for tid in self.trigger_ids_ttvc],
=======
    # create mask for tautau events that matched taus in vbf trigger
    ttv_mask = (
        (events.channel_id == ch_tautau.id) &
        ak.any(reduce(
            or_,
            [(lepton_results.x.lepton_part_trigger_ids == tid) for tid in self.trigger_ids_ttv],
>>>>>>> f2f04ac3
            false_mask,
        ), axis=1)
    )

<<<<<<< HEAD
    # create the event mask to remove events where only tautaujet fired, but that are not matched
=======
    # we want to remove tautau events for which after trigger and tau tau matching, only ttj/v
    # triggers are under consideration, but the jet leg cannot be matched, so create a mask that
    # rejects these events
>>>>>>> f2f04ac3
    match_at_least_one_trigger = full_like(events.event, True, dtype=bool)

    # prepare to fill the list of matched trigger ids with the events passing tautaujet and vbf
    matched_trigger_ids_list = [events.matched_trigger_ids]

    # only perform this special treatment when applicable
    if ak.any(ttj_mask):
        # store the leading hhbjet
<<<<<<< HEAD
        sel_hhbjet_mask = ak.Array(hhbjet_mask[ttj_mask])
=======
        sel_hhbjet_mask = hhbjet_mask[ttj_mask]
>>>>>>> f2f04ac3
        pt_sorting_indices = ak.argsort(events.Jet.pt[ttj_mask][sel_hhbjet_mask], axis=1, ascending=False)

        # define mask for matched hhbjets
        # constrain to jets with a score and a minimum pt corresponding to the trigger jet leg
        constraints_mask_matched_hhbjet = (
            (hhbjet_mask[ttj_mask] != EMPTY_FLOAT) &
            (events.Jet.pt[ttj_mask] > 60.0)  # ! Note: hardcoded value
        )

        # check which jets can be matched to any of the jet legs
        matching_mask = full_like(events.Jet.pt[ttj_mask], False, dtype=bool)
        for trigger, _, leg_masks in trigger_results.x.trigger_data:
            if trigger.id in self.trigger_ids_ttj:
                trig_objs = events.TrigObj[leg_masks["jet"]]
                trigger_matching_mask = trigger_object_matching(events.Jet[ttj_mask], trig_objs[ttj_mask])

                # update overall matching mask to be used for the hhbjet selection
                matching_mask = (
                    matching_mask |
                    trigger_matching_mask
                )

                # update trigger matching mask with constraints on the jets
                trigger_matching_mask = (
                    trigger_matching_mask &
                    constraints_mask_matched_hhbjet
                )

                # add trigger_id to matched_trigger_ids if the pt-leading jet is matched
                leading_matched = ak.fill_none(
                    ak.firsts(trigger_matching_mask[sel_hhbjet_mask][pt_sorting_indices], axis=1),
                    False,
                )

                # cast leading matched mask to event mask
                leading_matched_all_events = full_like(events.event, False, dtype=bool)
                flat_leading_matched_all_events = flat_np_view(leading_matched_all_events)
<<<<<<< HEAD
                flat_leading_matched = flat_np_view(leading_matched)
                flat_ttj_mask = flat_np_view(ttj_mask)
                flat_leading_matched_all_events[flat_ttj_mask] = flat_leading_matched
=======
                flat_leading_matched_all_events[flat_np_view(ttj_mask)] = flat_np_view(leading_matched)
>>>>>>> f2f04ac3

                # store the matched trigger ids
                ids = ak.where(leading_matched_all_events, np.float32(trigger.id), np.float32(np.nan))
                matched_trigger_ids_list.append(ak.singletons(ak.nan_to_none(ids)))

        # store the matched trigger ids
        matched_trigger_ids = ak.concatenate(matched_trigger_ids_list, axis=1)
        # replace the existing column matched_trigger_ids from the lepton selection with the updated one
        events = set_ak_column(events, "matched_trigger_ids", matched_trigger_ids, value_type=np.int32)

        # constrain to jets with a score and a minimum pt corresponding to the trigger jet leg
        matching_mask = (
            matching_mask &
            constraints_mask_matched_hhbjet
        )

        # create a mask to select tautau events that were only triggered by a tau-tau-jet cross trigger
        only_ttj_mask = (
<<<<<<< HEAD
            ttj_mask & ~tt_match_mask & ~vbf_tau_trig_matched_mask
=======
            ttj_mask & ~tt_match_mask & ~ttv_mask
>>>>>>> f2f04ac3
        )

        #
        # a)
        # two hhb-tagged jets must be selected. The highest scoring jet is always selected.
        #  - If this jet happens to match the trigger leg, then the second highest scoring jet is also selected.
        #  - If this is not the case, then the highest scoring jet that matches the trigger leg is selected.
        # ! Note : Apparently the official recommendation is that trigger matching should only be used
        #          to select full events and not for individual objects selection. Thus, this strategy results in bias.
        #

        # # sort matching masks by score first
        # sel_score_indices = score_indices[ttj_mask]
        # sorted_matching_mask = matching_mask[sel_score_indices]
        # # get the position of the highest scoring _and_ matched hhbjet
        # # (this hhbet is guaranteed to be selected)
        # sel_li = ak.local_index(sorted_matching_mask)
        # matched_idx = ak.firsts(sel_li[sorted_matching_mask], axis=1)
        # # the other hhbjet is not required to be matched and is either at the 0th or 1st position
        # # (depending on whether the matched one had the highest score)
        # other_idx = ak.where(matched_idx == 0, 1, 0)
        # # use comparisons between selected indices and the local index to convert back into a mask
        # # and check again that both hhbjets have a score
        # sel_hhbjet_mask = (
        #     (sel_li == ak.fill_none(sel_score_indices[matched_idx[..., None]][..., 0], -1)) |
        #     (sel_li == ak.fill_none(sel_score_indices[other_idx[..., None]][..., 0], -1))
        # ) & (hhbjet_mask[ttj_mask] != EMPTY_FLOAT)

        #
        # b)
        # two hhb-tagged jets must be selected. The highest and second-highest scoring jets are selected.
        #  - If the jet with the highest pt matches the trigger leg, the event is accepted.
        #  - Otherwise the event is rejected if it was only triggered by the tautaujet trigger.
        #

        # check if the pt-leading jet of the two hhbjets is matched for any tautaujet trigger
        # and fold back into hhbjet_mask
        leading_matched = ak.fill_none(ak.firsts(matching_mask[sel_hhbjet_mask][pt_sorting_indices], axis=1), False)

        # cast full leading matched mask to event mask
        full_leading_matched_all_events = full_like(events.event, False, dtype=bool)
        flat_full_leading_matched_all_events = flat_np_view(full_leading_matched_all_events)
        flat_full_leading_matched_all_events[flat_np_view(ttj_mask)] = flat_np_view(leading_matched)

        # remove all events where the matching did not work if they were only triggered by the tautaujet trigger
        match_at_least_one_trigger = ak.where(
            only_ttj_mask & ~flat_full_leading_matched_all_events,
            False,
            match_at_least_one_trigger,
        )

        # cast full leading matched mask to event mask
        full_leading_matched_all_events = full_like(events.event, False, dtype=bool)
        flat_full_leading_matched_all_events = flat_np_view(full_leading_matched_all_events)
        flat_leading_matched = flat_np_view(leading_matched)
        flat_ttj_mask = flat_np_view(ttj_mask)
        flat_full_leading_matched_all_events[flat_ttj_mask] = flat_leading_matched

        # remove all events where the matching did not work if they were only triggered by the tautaujet trigger
        match_at_least_one_trigger = ak.where(
            only_ttj_mask & ~flat_full_leading_matched_all_events,
            False,
            match_at_least_one_trigger,
        )

    # validate that either none or two hhbjets were identified
    assert ak.all(((n_hhbjets := ak.sum(hhbjet_mask, axis=1)) == 0) | (n_hhbjets == 2))

    #
    # fat jets
    #

    fatjet_mask = (
        (events.FatJet.jetId == 6) &  # tight plus lepton veto
        (events.FatJet.msoftdrop > 30.0) &
        (events.FatJet.pt > 250.0) &  # ParticleNet not trained for lower values
        (abs(events.FatJet.eta) < 2.5) &
        ak.all(events.FatJet.metric_table(lepton_results.x.leading_taus) > 0.8, axis=2) &
        (events.FatJet.subJetIdx1 >= 0) &
        (events.FatJet.subJetIdx2 >= 0)
    )

    # store fatjet and subjet indices
    fatjet_indices = ak.local_index(events.FatJet.pt)[fatjet_mask]
    subjet_indices = ak.concatenate(
        [
            events.FatJet[fatjet_mask].subJetIdx1[..., None],
            events.FatJet[fatjet_mask].subJetIdx2[..., None],
        ],
        axis=2,
    )

    # check subjet btags (only deepcsv available)
    # note: skipped for now as we do not have a final strategy for run 3 yet
    # wp = ...
    # subjets_btagged = ak.all(events.SubJet[ak.firsts(subjet_indices)].btagDeepB > wp, axis=1)

    #
    # vbf jets
    #

    vbf_mask = (
        ak4_mask &
        (events.Jet.pt > 20.0) &
        (abs(events.Jet.eta) < 4.7) &
        (~hhbjet_mask) &
        ak.all(events.Jet.metric_table(events.SubJet[subjet_indices[..., 0]]) > 0.4, axis=2) &
        ak.all(events.Jet.metric_table(events.SubJet[subjet_indices[..., 1]]) > 0.4, axis=2)
    )

    # build vectors of vbf jets representing all combinations and apply selections
    vbf1, vbf2 = ak.unzip(ak.combinations(events.Jet[vbf_mask], 2, axis=1))
    vbf_pair = ak.concatenate([vbf1[..., None], vbf2[..., None]], axis=2)
    vbfjj = vbf1 + vbf2
    vbf_pair_mask = (
        (vbfjj.mass > 500.0) &
        (abs(vbf1.eta - vbf2.eta) > 3.0)
    )

    # redefine the trigger matched list after it was updated with tautaujet ids
    matched_trigger_ids_list = [events.matched_trigger_ids]

    # extra requirements for events for which only the tau tau vbf cross trigger fired
    if not self.trigger_ids_ttv:
        cross_vbf_mask = full_like(events.event, False, dtype=bool)
    else:
<<<<<<< HEAD
        cross_vbf_masks = [events.fired_trigger_ids == tid for tid in self.trigger_ids_ttvc]
        # TODO: this should probably be used on the trigger matched vbf only events, not the
        # ones that only fired the vbf trigger
        cross_vbf_mask = ak.all(reduce(or_, cross_vbf_masks), axis=1)

        vbf_matched = full_like(events.event, False, dtype=bool)
        for trigger, _, leg_masks in trigger_results.x.trigger_data:
            if trigger.id in self.trigger_ids_ttvc:
                vbf_fired_tau_matched = (
                    (events.channel_id == ch_tautau.id) &
                    ak.any(lepton_results.x.lepton_part_trigger_ids == trigger.id, axis=1)
                )
                # TODO: add vbf jets matching when SF procedure has been decided
                # not available for now, so returns just the event mask from the lepton selection
                vbf_trigger_matched = vbf_fired_tau_matched
                vbf_matched = vbf_matched | vbf_trigger_matched
                ids = ak.where(vbf_trigger_matched, np.float32(trigger.id), np.float32(np.nan))
                matched_trigger_ids_list.append(ak.singletons(ak.nan_to_none(ids)))

        # store the matched trigger ids
        matched_trigger_ids = ak.concatenate(matched_trigger_ids_list, axis=1)
        events = set_ak_column(events, "matched_trigger_ids", matched_trigger_ids, value_type=np.int32)

        # remove all events that fired only vbf trigger but were not matched or
        # that fired vbf and tautaujet triggers and matched the taus but not the jets
        vbf_tau_matched_but_not_jet_matched = (
            # need to match either only vbf or vbf and tautaujet triggers
            (events.channel_id == ch_tautau.id) &  # need to be a tautau event
            ~tt_match_mask &  # need to not match the tautau trigger
            vbf_tau_trig_matched_mask &  # need to match the taus in the vbf trigger

            # need to not match the jet legs in the vbf trigger
            ~vbf_matched    # need to not match the jet legs in the vbf trigger
        )
        if ak.any(ttj_mask):
            # case where vbf and tautaujet triggers were both fired
            vbf_and_tautaujet_tau_matched_but_not_jet_matched = (
                vbf_tau_matched_but_not_jet_matched &
=======
        ttv_fired_all_matched = full_like(events.event, False, dtype=bool)
        for trigger, _, leg_masks in trigger_results.x.trigger_data:
            if trigger.id in self.trigger_ids_ttv:
                ttv_fired_tt_matched = (
                    (events.channel_id == ch_tautau.id) &
                    ak.any(lepton_results.x.lepton_part_trigger_ids == trigger.id, axis=1)
                )
                # TODO: add vbf jets matching when SF procedure has been decided not available for
                # now, so define the final mask just from the tt matching decision for now
                _ttv_fired_all_matched = ttv_fired_tt_matched
                ttv_fired_all_matched = ttv_fired_all_matched | _ttv_fired_all_matched
                ids = ak.where(_ttv_fired_all_matched, np.float32(trigger.id), np.float32(np.nan))
                matched_trigger_ids_list.append(ak.singletons(ak.nan_to_none(ids)))

        # store the matched trigger ids
        matched_trigger_ids = ak.concatenate(matched_trigger_ids_list, axis=1)
        events = set_ak_column(events, "matched_trigger_ids", matched_trigger_ids, value_type=np.int32)

        # update the "ttv only" mask
        cross_vbf_masks = [events.matched_trigger_ids == tid for tid in self.trigger_ids_ttv]
        cross_vbf_mask = ak.all(reduce(or_, cross_vbf_masks), axis=1)

        # remove all events that fired only vbf trigger but were not matched or
        # that fired vbf and tautaujet triggers and matched the taus but not the jets
        ttv_fired_v_not_matched = (
            # need to match either only vbf or vbf and tautaujet triggers
            (events.channel_id == ch_tautau.id) &  # need to be a tautau event
            ~tt_match_mask &  # need to not match the tautau trigger
            ttv_mask &  # need to match the taus in the vbf trigger
            # need to not match the jet legs in the vbf trigger
            ~ttv_fired_all_matched    # need to not match the jet legs in the vbf trigger
        )
        if ak.any(ttj_mask):
            # case where vbf and tautaujet triggers were both fired
            ttjv_fired_vj_not_matched = (
                ttv_fired_v_not_matched &
>>>>>>> f2f04ac3
                ttj_mask &
                ~full_leading_matched_all_events
            )
            match_at_least_one_trigger = ak.where(
<<<<<<< HEAD
                vbf_and_tautaujet_tau_matched_but_not_jet_matched,
=======
                ttjv_fired_vj_not_matched,
>>>>>>> f2f04ac3
                False,
                match_at_least_one_trigger,
            )
            # case where only vbf trigger was fired
<<<<<<< HEAD
            vbf_tau_matched_but_not_jet_matched = (
                vbf_tau_matched_but_not_jet_matched &
                ~ttj_mask
            )

        match_at_least_one_trigger = ak.where(vbf_tau_matched_but_not_jet_matched, False, match_at_least_one_trigger)

=======
            ttv_fired_v_not_matched = (
                ttv_fired_v_not_matched &
                ~ttj_mask
            )

        match_at_least_one_trigger = ak.where(ttv_fired_v_not_matched, False, match_at_least_one_trigger)

    # impose additional cuts on the vbf pair in case only a ttv trigger fired (and all objects
    # matched), but no other trigger
>>>>>>> f2f04ac3
    vbf_pair_mask = vbf_pair_mask & (
        (~cross_vbf_mask) | (
            (vbfjj.mass > 800) &
            (ak.max(vbf_pair.pt, axis=2) > 140.0) &
            (ak.min(vbf_pair.pt, axis=2) > 60.0)
        )
    )

    # get the index to the pair with the highest pass
    vbf_mass_indices = ak.argsort(vbfjj.mass, axis=1, ascending=False)
    vbf_pair_index = vbf_mass_indices[vbf_pair_mask[vbf_mass_indices]][..., :1]

    # get the two indices referring to jets passing vbf_mask
    # and change them so that they point to jets in the full set, sorted by pt
    vbf_indices_local = ak.concatenate(
        [
            ak.singletons(idx) for idx in
            ak.unzip(ak.firsts(ak.argcombinations(events.Jet[vbf_mask], 2, axis=1)[vbf_pair_index]))
        ],
        axis=1,
    )
    vbfjet_indices = li[vbf_mask][vbf_indices_local]
    vbfjet_indices = vbfjet_indices[ak.argsort(events.Jet[vbfjet_indices].pt, axis=1, ascending=False)]

    #
    # final selection and object construction
    #

    # pt sorted indices to convert mask
    jet_indices = sorted_indices_from_mask(default_mask, events.Jet.pt, ascending=False)

    # get indices of the two hhbjets
    hhbjet_indices = sorted_indices_from_mask(hhbjet_mask, hhbtag_scores, ascending=False)

    # keep indices of default jets that are explicitly not selected as hhbjets for easier handling
    non_hhbjet_indices = sorted_indices_from_mask(
        default_mask & (~hhbjet_mask),
        events.Jet.pt,
        ascending=False,
    )

    # final event selection (only looking at number of default jets for now)
    # perform a cut on ≥1 jet and all other cuts first, and then cut on ≥2, resulting in an
    # additional, _skippable_ step
    jet_sel = (
        (ak.sum(default_mask, axis=1) >= 1) &
        match_at_least_one_trigger
        # add additional cuts here in the future
    )
    jet_sel2 = jet_sel & (ak.sum(default_mask, axis=1) >= 2)

    # some final type conversions
    jet_indices = ak.values_astype(ak.fill_none(jet_indices, 0), np.int32)
    hhbjet_indices = ak.values_astype(hhbjet_indices, np.int32)
    non_hhbjet_indices = ak.values_astype(ak.fill_none(non_hhbjet_indices, 0), np.int32)
    fatjet_indices = ak.values_astype(fatjet_indices, np.int32)
    vbfjet_indices = ak.values_astype(ak.fill_none(vbfjet_indices, 0), np.int32)

    # store some columns
    events = set_ak_column(events, "Jet.hhbtag", hhbtag_scores)

    # build selection results plus new columns (src -> dst -> indices)
    result = SelectionResult(
        steps={
            "jet": jet_sel,
            "jet2": jet_sel2,
            # the btag weight normalization requires a selection with everything but the bjet
            # selection, so add this step here
            # note: there is currently no b-tag discriminant cut at this point, so skip it
            # "bjet_deepjet": jet_sel,
            # "bjet_pnet": jet_sel,  # no need in run 2
        },
        objects={
            "Jet": {
                "Jet": jet_indices,
                "HHBJet": hhbjet_indices,
                "NonHHBJet": non_hhbjet_indices,
                "VBFJet": vbfjet_indices,
            },
            "FatJet": {
                "FatJet": fatjet_indices,
            },
            "SubJet": {
                "SubJet1": subjet_indices[..., 0],
                "SubJet2": subjet_indices[..., 1],
            },
        },
        aux={
            # jet mask that lead to the jet_indices
            "jet_mask": default_mask,
            # used to determine sum of weights in increment_stats
            "n_central_jets": ak.num(jet_indices, axis=1),
        },
    )

    return events, result


@jet_selection.init
def jet_selection_init(self: Selector, **kwargs) -> None:
    # register shifts
    self.shifts |= {
        shift_inst.name
        for shift_inst in self.config_inst.shifts
        if shift_inst.has_tag(("jec", "jer"))
    }


@jet_selection.setup
def jet_selection_setup(self: Selector, task: law.Task, **kwargs) -> None:
    # store ids of tau-tau cross triggers
    self.trigger_ids_tt = [
        trigger.id for trigger in self.config_inst.x.triggers
        if trigger.has_tag("cross_tau_tau")
    ]
    self.trigger_ids_ttj = [
        trigger.id for trigger in self.config_inst.x.triggers
        if trigger.has_tag("cross_tau_tau_jet")
    ]
<<<<<<< HEAD
    self.trigger_ids_tt = [
        trigger.id for trigger in self.config_inst.x.triggers
        if trigger.has_tag("cross_tau_tau")
    ]
    self.trigger_ids_ttvc = [
=======
    self.trigger_ids_ttv = [
>>>>>>> f2f04ac3
        trigger.id for trigger in self.config_inst.x.triggers
        if trigger.has_tag("cross_tau_tau_vbf")
    ]<|MERGE_RESOLUTION|>--- conflicted
+++ resolved
@@ -28,22 +28,14 @@
 
 @selector(
     uses={
-<<<<<<< HEAD
-        hhbtag,
-=======
         jet_id, fatjet_id, hhbtag,
->>>>>>> f2f04ac3
         "fired_trigger_ids", "TrigObj.{pt,eta,phi}",
         "Jet.{pt,eta,phi,mass,jetId}", IF_RUN_2("Jet.puId"),
         "FatJet.{pt,eta,phi,mass,msoftdrop,jetId,subJetIdx1,subJetIdx2}",
         "SubJet.{pt,eta,phi,mass,btagDeepB}",
     },
     produces={
-<<<<<<< HEAD
-        # new columns
-=======
         hhbtag,
->>>>>>> f2f04ac3
         "Jet.hhbtag", "matched_trigger_ids",
     },
 )
@@ -115,11 +107,6 @@
     # two strategies were studied a) and b) but strategy a) seems to not comply with how trigger
     # matching should be done and should therefore be ignored.
 
-<<<<<<< HEAD
-    # create a mask to select tautau events that were triggered by a tau-tau-jet cross trigger
-    # and passed the tautau matching in the lepton selection
-=======
->>>>>>> f2f04ac3
     false_mask = full_like(events.event, False, dtype=bool)
 
     # create mask for tautau events that fired and matched tautau trigger
@@ -138,51 +125,24 @@
         (events.channel_id == ch_tautau.id) &
         ak.any(reduce(
             or_,
-<<<<<<< HEAD
-            [(lepton_results.x.lepton_part_trigger_ids == tid) for tid in self.trigger_ids_ttjc],
-=======
             [(lepton_results.x.lepton_part_trigger_ids == tid) for tid in self.trigger_ids_ttj],
->>>>>>> f2f04ac3
             false_mask,
         ), axis=1)
     )
 
-<<<<<<< HEAD
-    # create mask for tautau events that fired and matched tautau trigger
-    tt_match_mask = (
-        (events.channel_id == ch_tautau.id) &
-        ak.any(reduce(
-            or_,
-            [(events.matched_trigger_ids == tid) for tid in self.trigger_ids_tt],
-            false_mask,
-        ), axis=1)
-    )
-
-    # create mask for tautau events that matched taus in vbf trigger
-    vbf_tau_trig_matched_mask = (
-        (events.channel_id == ch_tautau.id) &
-        ak.any(reduce(
-            or_,
-            [(lepton_results.x.lepton_part_trigger_ids == tid) for tid in self.trigger_ids_ttvc],
-=======
     # create mask for tautau events that matched taus in vbf trigger
     ttv_mask = (
         (events.channel_id == ch_tautau.id) &
         ak.any(reduce(
             or_,
             [(lepton_results.x.lepton_part_trigger_ids == tid) for tid in self.trigger_ids_ttv],
->>>>>>> f2f04ac3
             false_mask,
         ), axis=1)
     )
 
-<<<<<<< HEAD
-    # create the event mask to remove events where only tautaujet fired, but that are not matched
-=======
     # we want to remove tautau events for which after trigger and tau tau matching, only ttj/v
     # triggers are under consideration, but the jet leg cannot be matched, so create a mask that
     # rejects these events
->>>>>>> f2f04ac3
     match_at_least_one_trigger = full_like(events.event, True, dtype=bool)
 
     # prepare to fill the list of matched trigger ids with the events passing tautaujet and vbf
@@ -191,11 +151,7 @@
     # only perform this special treatment when applicable
     if ak.any(ttj_mask):
         # store the leading hhbjet
-<<<<<<< HEAD
-        sel_hhbjet_mask = ak.Array(hhbjet_mask[ttj_mask])
-=======
         sel_hhbjet_mask = hhbjet_mask[ttj_mask]
->>>>>>> f2f04ac3
         pt_sorting_indices = ak.argsort(events.Jet.pt[ttj_mask][sel_hhbjet_mask], axis=1, ascending=False)
 
         # define mask for matched hhbjets
@@ -233,13 +189,7 @@
                 # cast leading matched mask to event mask
                 leading_matched_all_events = full_like(events.event, False, dtype=bool)
                 flat_leading_matched_all_events = flat_np_view(leading_matched_all_events)
-<<<<<<< HEAD
-                flat_leading_matched = flat_np_view(leading_matched)
-                flat_ttj_mask = flat_np_view(ttj_mask)
-                flat_leading_matched_all_events[flat_ttj_mask] = flat_leading_matched
-=======
                 flat_leading_matched_all_events[flat_np_view(ttj_mask)] = flat_np_view(leading_matched)
->>>>>>> f2f04ac3
 
                 # store the matched trigger ids
                 ids = ak.where(leading_matched_all_events, np.float32(trigger.id), np.float32(np.nan))
@@ -258,11 +208,7 @@
 
         # create a mask to select tautau events that were only triggered by a tau-tau-jet cross trigger
         only_ttj_mask = (
-<<<<<<< HEAD
-            ttj_mask & ~tt_match_mask & ~vbf_tau_trig_matched_mask
-=======
             ttj_mask & ~tt_match_mask & ~ttv_mask
->>>>>>> f2f04ac3
         )
 
         #
@@ -314,20 +260,6 @@
             match_at_least_one_trigger,
         )
 
-        # cast full leading matched mask to event mask
-        full_leading_matched_all_events = full_like(events.event, False, dtype=bool)
-        flat_full_leading_matched_all_events = flat_np_view(full_leading_matched_all_events)
-        flat_leading_matched = flat_np_view(leading_matched)
-        flat_ttj_mask = flat_np_view(ttj_mask)
-        flat_full_leading_matched_all_events[flat_ttj_mask] = flat_leading_matched
-
-        # remove all events where the matching did not work if they were only triggered by the tautaujet trigger
-        match_at_least_one_trigger = ak.where(
-            only_ttj_mask & ~flat_full_leading_matched_all_events,
-            False,
-            match_at_least_one_trigger,
-        )
-
     # validate that either none or two hhbjets were identified
     assert ak.all(((n_hhbjets := ak.sum(hhbjet_mask, axis=1)) == 0) | (n_hhbjets == 2))
 
@@ -389,46 +321,6 @@
     if not self.trigger_ids_ttv:
         cross_vbf_mask = full_like(events.event, False, dtype=bool)
     else:
-<<<<<<< HEAD
-        cross_vbf_masks = [events.fired_trigger_ids == tid for tid in self.trigger_ids_ttvc]
-        # TODO: this should probably be used on the trigger matched vbf only events, not the
-        # ones that only fired the vbf trigger
-        cross_vbf_mask = ak.all(reduce(or_, cross_vbf_masks), axis=1)
-
-        vbf_matched = full_like(events.event, False, dtype=bool)
-        for trigger, _, leg_masks in trigger_results.x.trigger_data:
-            if trigger.id in self.trigger_ids_ttvc:
-                vbf_fired_tau_matched = (
-                    (events.channel_id == ch_tautau.id) &
-                    ak.any(lepton_results.x.lepton_part_trigger_ids == trigger.id, axis=1)
-                )
-                # TODO: add vbf jets matching when SF procedure has been decided
-                # not available for now, so returns just the event mask from the lepton selection
-                vbf_trigger_matched = vbf_fired_tau_matched
-                vbf_matched = vbf_matched | vbf_trigger_matched
-                ids = ak.where(vbf_trigger_matched, np.float32(trigger.id), np.float32(np.nan))
-                matched_trigger_ids_list.append(ak.singletons(ak.nan_to_none(ids)))
-
-        # store the matched trigger ids
-        matched_trigger_ids = ak.concatenate(matched_trigger_ids_list, axis=1)
-        events = set_ak_column(events, "matched_trigger_ids", matched_trigger_ids, value_type=np.int32)
-
-        # remove all events that fired only vbf trigger but were not matched or
-        # that fired vbf and tautaujet triggers and matched the taus but not the jets
-        vbf_tau_matched_but_not_jet_matched = (
-            # need to match either only vbf or vbf and tautaujet triggers
-            (events.channel_id == ch_tautau.id) &  # need to be a tautau event
-            ~tt_match_mask &  # need to not match the tautau trigger
-            vbf_tau_trig_matched_mask &  # need to match the taus in the vbf trigger
-
-            # need to not match the jet legs in the vbf trigger
-            ~vbf_matched    # need to not match the jet legs in the vbf trigger
-        )
-        if ak.any(ttj_mask):
-            # case where vbf and tautaujet triggers were both fired
-            vbf_and_tautaujet_tau_matched_but_not_jet_matched = (
-                vbf_tau_matched_but_not_jet_matched &
-=======
         ttv_fired_all_matched = full_like(events.event, False, dtype=bool)
         for trigger, _, leg_masks in trigger_results.x.trigger_data:
             if trigger.id in self.trigger_ids_ttv:
@@ -465,29 +357,15 @@
             # case where vbf and tautaujet triggers were both fired
             ttjv_fired_vj_not_matched = (
                 ttv_fired_v_not_matched &
->>>>>>> f2f04ac3
                 ttj_mask &
                 ~full_leading_matched_all_events
             )
             match_at_least_one_trigger = ak.where(
-<<<<<<< HEAD
-                vbf_and_tautaujet_tau_matched_but_not_jet_matched,
-=======
                 ttjv_fired_vj_not_matched,
->>>>>>> f2f04ac3
                 False,
                 match_at_least_one_trigger,
             )
             # case where only vbf trigger was fired
-<<<<<<< HEAD
-            vbf_tau_matched_but_not_jet_matched = (
-                vbf_tau_matched_but_not_jet_matched &
-                ~ttj_mask
-            )
-
-        match_at_least_one_trigger = ak.where(vbf_tau_matched_but_not_jet_matched, False, match_at_least_one_trigger)
-
-=======
             ttv_fired_v_not_matched = (
                 ttv_fired_v_not_matched &
                 ~ttj_mask
@@ -497,7 +375,6 @@
 
     # impose additional cuts on the vbf pair in case only a ttv trigger fired (and all objects
     # matched), but no other trigger
->>>>>>> f2f04ac3
     vbf_pair_mask = vbf_pair_mask & (
         (~cross_vbf_mask) | (
             (vbfjj.mass > 800) &
@@ -617,15 +494,7 @@
         trigger.id for trigger in self.config_inst.x.triggers
         if trigger.has_tag("cross_tau_tau_jet")
     ]
-<<<<<<< HEAD
-    self.trigger_ids_tt = [
-        trigger.id for trigger in self.config_inst.x.triggers
-        if trigger.has_tag("cross_tau_tau")
-    ]
-    self.trigger_ids_ttvc = [
-=======
     self.trigger_ids_ttv = [
->>>>>>> f2f04ac3
         trigger.id for trigger in self.config_inst.x.triggers
         if trigger.has_tag("cross_tau_tau_vbf")
     ]