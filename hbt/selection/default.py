--- conflicted
+++ resolved
@@ -190,16 +190,10 @@
             )
 
     # create process ids
-<<<<<<< HEAD
-    if ((self.process_ids_dy is not None) and (self.dataset_inst.has_tag("dy_nlo"))):
-        print("Applying DY stiching from producer process_ids_dy")
-        events = self[self.process_ids_dy](events, **kwargs)
-=======
     if self.process_ids_dy_nlo is not None:
         events = self[self.process_ids_dy_nlo](events, **kwargs)
     elif self.process_ids_dy_nnlo is not None:
         events = self[self.process_ids_dy_nnlo](events, **kwargs)
->>>>>>> 5f654ddf
     elif self.process_ids_w_lnu is not None:
         events = self[self.process_ids_w_lnu](events, **kwargs)
     else:
@@ -391,15 +385,10 @@
             )
 
     # create process ids
-<<<<<<< HEAD
-    if ((self.process_ids_dy is not None) and (self.dataset_inst.has_tag("dy_nlo"))):
-        events = self[self.process_ids_dy](events, **kwargs)
-=======
     if self.process_ids_dy_nlo is not None:
         events = self[self.process_ids_dy_nlo](events, **kwargs)
     elif self.process_ids_dy_nnlo is not None:
         events = self[self.process_ids_dy_nnlo](events, **kwargs)
->>>>>>> 5f654ddf
     elif self.process_ids_w_lnu is not None:
         events = self[self.process_ids_w_lnu](events, **kwargs)
     else:
