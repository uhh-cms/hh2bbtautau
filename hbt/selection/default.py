--- conflicted
+++ resolved
@@ -46,13 +46,6 @@
     events: ak.Array,
     **kwargs,
 ) -> tuple[ak.Array, SelectionResult]:
-<<<<<<< HEAD
-=======
-    # ensure coffea behavior
-    events = self[attach_coffea_behavior](events, **kwargs)
-
-    # prepare the selection results that are updated at every step
->>>>>>> f478be37
     results = SelectionResult()
 
     # filter bad data events according to golden lumi mask
@@ -76,22 +69,12 @@
     events, jet_results = self[jet_selection](events, trigger_results, lepton_results, **kwargs)
     results += jet_results
 
-<<<<<<< HEAD
     # create process ids
     events = self[process_ids](events, **kwargs)
-=======
-    # mc-only functions
-    if self.dataset_inst.is_mc:
-        events = self[mc_weight](events, **kwargs)
-
-        # pdf weights
-        events = self[pdf_weights](events, **kwargs)
->>>>>>> f478be37
 
     return events, results
 
 
-<<<<<<< HEAD
 @selector(
     uses={
         mc_weight, pdf_weights, murmuf_weights, pu_weight, btag_weights,
@@ -108,7 +91,19 @@
     **kwargs,
 ) -> tuple[ak.Array, SelectionResult]:
     results = SelectionResult()
-=======
+
+    # corrected mc weights
+    events = self[mc_weight](events, **kwargs)
+
+    # pdf weights
+    events = self[pdf_weights](events, **kwargs)
+
+    # renormalization/factorization scale weights
+    events = self[murmuf_weights](events, **kwargs)
+
+    # pileup weights
+    events = self[pu_weight](events, **kwargs)
+
         # btag weights
         events = self[btag_weights](
             events,
@@ -116,26 +111,6 @@
             negative_b_score_log_mode="none",
             **kwargs,
         )
->>>>>>> f478be37
-
-    # corrected mc weights
-    events = self[mc_weight](events, **kwargs)
-
-    # pdf weights
-    events = self[pdf_weights](events, **kwargs)
-
-    # renormalization/factorization scale weights
-    events = self[murmuf_weights](events, **kwargs)
-
-    # pileup weights
-    events = self[pu_weight](events, **kwargs)
-
-    # btag weights
-    events = self[btag_weights](
-        events,
-        ak.fill_none(results.x.jet_mask, False, axis=-1),
-        **kwargs,
-    )
 
     return events, results
 
